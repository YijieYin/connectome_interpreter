# Standard library imports
import random
import warnings
from collections import defaultdict
from numbers import Real
from typing import Collection, List, Tuple

import ipywidgets as widgets
import matplotlib.colors as mcl
import matplotlib.pyplot as plt
import networkx as nx
import numpy as np
import numpy.typing as npt
import pandas as pd
import torch
from IPython.display import display, IFrame
from scipy.sparse import coo_matrix, issparse
import seaborn as sns

# types that can be made into a numeric numpy array
arrayable = npt.ArrayLike


def dynamic_representation(tensor, density_threshold=0.2):
    """Convert tensor to sparse if density is below threshold, otherwise to
    dense. This might be memory intensive."""
    # nonzero_elements = torch.nonzero(tensor).size(0)
    # .nonzero() doesn't work if the tensor has more than INT_MAX elements
    # Calculate the number of non-zero elements without using torch.nonzero()
    nonzero_elements = tensor.count_nonzero().item()

    # to_sparse() doesn't support operations on tensors with more than INT_MAX (2,147,483,647) elements
    if nonzero_elements < 2147483647:
        total_elements = tensor.numel()
        density = nonzero_elements / total_elements

        if density < density_threshold:
            return tensor.to_sparse()
        else:
            return tensor.to_dense()
    else:
        print("Tensor is too large to convert to sparse. Returning dense tensor.")
        return tensor


def torch_sparse_where(x, threshold):
    """
    Apply a threshold to a tensor, setting values below the threshold to zero.
    This function allows the tensor to be sparse. torch.where() does not.

    Args:
      x (torch.Tensor): The input tensor to apply the threshold to.
      threshold (float): The threshold value.

    Returns:
      torch.Tensor: A new tensor with values below the threshold set to zero.
    """
    if x.is_sparse:
        values = x._values()
        indices = x._indices()

        # Apply the threshold to the values
        thresholded_values = torch.where(
            values >= threshold,
            values,
            torch.tensor(0.0, device=x.device, dtype=x.dtype),
        )

        # Create a new sparse tensor with the same indices but updated values
        result = torch.sparse_coo_tensor(
            indices,
            thresholded_values,
            x.size(),
            device=x.device,
            dtype=x.dtype,
        ).coalesce()
        # It might be beneficial to remove zero values that were newly created
        # by thresholding .coalesce() combines duplicates and removes zeros if
        # present
    else:
        result = torch.where(x >= threshold, x, torch.tensor(0.0, device=x.device))

    return result


def tensor_to_csc(tensor):
    """Turn torch.Tensor into scipy Compressed Sparse Column matrix.

    Args:
      tensor (torch.Tensor): A (sparse) tensor.

    Returns:
      scipy.sparse.csc_matrix: A Scipy sparse Compressed Sparse Column matrix.
    """
    if tensor.is_sparse:
        tensor = tensor.coalesce()
        indices = tensor.indices().numpy()
        values = tensor.values().numpy()
        shape = tensor.shape
        coo = coo_matrix((values, (indices[0], indices[1])), shape=shape)
    else:
        coo = coo_matrix(tensor.numpy())
        coo.eliminate_zeros()
        # .nonzero() is too memory consuming for large tensors
        # memory usage can be further reduced by first spliting the tensor/COO
        # matrix into smaller chunks, for future work

    return coo.tocsc()


def coo_tensor_to_el(coo_tensor):
    """
    Convert a PyTorch sparse COO tensor to a DataFrame representing an edge
    list.

    This function checks if the input tensor is sparse. If not, it converts it
    to a sparse COO tensor. It then extracts the indices and values, and
    creates a DataFrame with columns 'pre', 'post', and 'weight'. Each row in
    the DataFrame represents an edge in the graph, where 'pre' and 'post' are
    the nodes connected by the edge, and 'weight' is the weight of the edge.

    Args:
      coo_tensor (torch.Tensor): A PyTorch tensor, either already in sparse
        COO format or dense.

    Returns:
      pd.DataFrame: A DataFrame with columns 'pre', 'post', and 'weight',
        representing the edge list of the graph.
    """

    if not coo_tensor.is_sparse:
        coo_tensor = coo_tensor.to_sparse_coo()

    # Transpose and convert to numpy array
    indices = coo_tensor.indices().t().cpu().numpy()
    values = coo_tensor.values().cpu().numpy()

    # Split the indices to row and column
    pre, post = indices[:, 0], indices[:, 1]

    edge_list_df = pd.DataFrame({"pre": pre, "post": post, "weight": values})
    return edge_list_df


def coo_to_el(coo, row_indices=None, col_indices=None):
    """
    Extracts an edgelist from a COO matrix, optionally using pre-specified row
    and/or column indices. If row_indices or col_indices are None, all rows or
    columns are considered, respectively. Each row in the resulting DataFrame
    represents an edge in the graph, where 'pre' and 'post' are the nodes
    connected by the edge, and 'value' is the weight of the edge.

    Args:
      coo: A scipy.sparse.coo_matrix instance.
      row_indices: Optional; A list or array of row indices of interest.
      col_indices: Optional; A list or array of column indices of interest.

    Returns:
      pd.DataFrame: A DataFrame with columns 'pre', 'post', and 'value',
        representing the edge list of the graph.
    """
    # Determine whether to filter on rows/columns based on provided indices
    row_mask = (
        np.full(coo.shape[0], True)
        if row_indices is None
        else np.isin(coo.row, row_indices)
    )
    col_mask = (
        np.full(coo.shape[1], True)
        if col_indices is None
        else np.isin(coo.col, col_indices)
    )

    # Combine row and column masks
    mask = row_mask & col_mask

    # Filter rows, cols, and data based on the combined mask
    rows = coo.row[mask]
    cols = coo.col[mask]
    data = coo.data[mask]

    all_el = pd.DataFrame({"pre": rows, "post": cols, "value": data})

    return all_el


def adjacency_df_to_el(adjacency, threshold=None):
    """
    Convert a DataFrame representing an adjacency matrix to an edge list.

    This function takes a DataFrame where the index and columns represent
    nodes in the graph, and the values represent the weights of the edges
    between them. It converts this DataFrame to an edge list, where each row
    represents an edge in the graph, with columns 'pre', 'post', and 'weight'.

    Args:
      adjacency (pd.DataFrame): A DataFrame representing an adjacency matrix.
      threshold (float, optional): If provided, edges with values below this
        threshold are removed. Default to None.

    Returns:
      pd.DataFrame: A DataFrame with columns 'pre', 'post', and 'weight',
        representing the edge list of the graph.
    """
    if threshold is not None:
        adjacency = adjacency.where(adjacency >= threshold, 0)

    # Stack the DataFrame to create a long format
    adjacency = adjacency.stack().reset_index()
    adjacency.columns = ["pre", "post", "weight"]
    adjacency = adjacency[adjacency["weight"] != 0]

    return adjacency


def modify_coo_matrix(
    sparse_matrix,
    input_idx: arrayable | None = None,
    output_idx: arrayable | None = None,
    value=None,
    updates_df: pd.DataFrame | None = None,
    re_normalize: bool = True,
):
    """
    Modify the values of a sparse matrix (either COO or CSR format) at
    specified indices.

    There are two modes of operation:

    1. Single update mode: where `input_idx`, `output_idx`, and `value` are
    provided as individual arguments. In this case all combinations of
    input_idx and output_idx are updated.

    2. Batch update mode: where `updates_df` is provided, a DataFrame with
    columns ['input_idx', 'output_idx', 'value'].

    Args:
        sparse_matrix (coo_matrix or csr_matrix): The sparse matrix to modify.
        input_idx (int, list, numpy.ndarray, set, optional): Row indices for
            updates.
        output_idx (int, list, numpy.ndarray, set, optional): Column indices
            for updates.
        value (numeric, list, numpy.ndarray, optional): New values for updates.
            If it is a number, then it is used for all updates. Else, it needs
            to be of length equal to the product of the lengths of input_idx
            and output_idx.
        updates_df (DataFrame, optional): The DataFrame containing batch
            updates.
        re_normalize (bool, optional): Whether to re-normalize the matrix after
            updating, such that all values in each column sum up to 1. Default
            to True.

    Note:
        In single update mode, `input_idx`, `output_idx`, and `value` must all
        be provided.
        In batch update mode, only `updates_df` should be provided.
        If both modes are provided, the function will prioritize the single
        update mode.

    Returns:
        coo_matrix or csr_matrix: The updated sparse matrix, in the same format
        as the input.
    """

    if not issparse(sparse_matrix):
        raise TypeError("The provided matrix is not a sparse matrix.")

    # Convert sparse matrix to COO format for direct edge manipulation
    original_format = sparse_matrix.getformat()
    original_dtype = sparse_matrix.dtype
    if original_format != "coo":
        sparse_matrix = sparse_matrix.tocoo()

    # Extract edges as a DataFrame
    edges = pd.DataFrame(
        {
            "input_idx": sparse_matrix.row,
            "output_idx": sparse_matrix.col,
            "value": sparse_matrix.data,
        }
    )

    print("Updating matrix...")
    if input_idx is not None and output_idx is not None and value is not None:
        # Create updates DataFrame from provided indices and values
        input_idx = to_nparray(input_idx)
        output_idx = to_nparray(output_idx)

        if len(input_idx) == 0 or len(output_idx) == 0:
            # warning
            warnings.warn(
                "No updates were provided. Returning the original matrix.",
                UserWarning,
            )
            return sparse_matrix

        if np.isscalar(value):
            value = np.full(len(input_idx) * len(output_idx), value)
        elif len(value) != len(input_idx) * len(output_idx):
            raise ValueError(
                "Length of 'value' must match the product of the lengths of 'input_idx' and 'output_idx', or be one single value."
            )

        updates_df = pd.DataFrame(
            {
                "input_idx": np.repeat(input_idx, len(output_idx)),
                "output_idx": np.tile(output_idx, len(input_idx)),
                "value": value,
            }
        )

    elif updates_df is not None:
        # check column names
        if not all(
            col in updates_df.columns for col in ["input_idx", "output_idx", "value"]
        ):
            raise ValueError(
                "The DataFrame must contain columns ['input_idx', 'output_idx', 'value']."
            )

    else:
        raise ValueError(
            "Either ['input_idx', 'output_idx', and 'value'], or 'updates_df' must be provided."
        )

    # Concatenate edges and updates_df, ensuring that updates_df is last so
    # its values take precedence
    combined_edges = pd.concat([edges, updates_df])

    # Remove duplicates, keeping the last occurrence (from updates_df)
    # We specify the subset to be the columns 'input_idx' and 'output_idx'
    edges = combined_edges.drop_duplicates(
        subset=["input_idx", "output_idx"], keep="last"
    )

    if re_normalize:
        print("Re-normalizing updated columns...")
        edge_to_normalise = edges[edges.output_idx.isin(updates_df.output_idx)]
        col_sums = edge_to_normalise.groupby("output_idx").value.sum()
        col_sums[col_sums == 0] = 1

        edge_to_normalise.loc[:, ["value"]] = edge_to_normalise[
            "value"
        ] / edge_to_normalise["output_idx"].map(col_sums)

        edges = pd.concat(
            [
                edges[~edges.output_idx.isin(updates_df.output_idx)],
                edge_to_normalise,
            ]
        )

    # Convert back to original sparse matrix format
    updated_matrix = coo_matrix(
        (
            edges["value"].astype(original_dtype),
            (edges["input_idx"], edges["output_idx"]),
        ),
        shape=sparse_matrix.shape,
    )

    # if re_normalize:
    #     print("Re-normalizing updated columns...")
    #     # Convert updated_matrix back to CSR format for efficient column operations
    #     updated_matrix = updated_matrix.tocsr()

    #     # Identify the unique columns to re-normalize based on the updates_df
    #     unique_cols = updates_df.reset_index()['output_idx'].unique()

    #     # Compute sum of each column that has been updated
    #     col_sums = np.array(
    #         updated_matrix[:, unique_cols].sum(axis=0)).flatten()

    #     for idx, col in enumerate(unique_cols):
    #         if col_sums[idx] != 0:
    #             updated_matrix[:, col] /= col_sums[idx]

    if issubclass(updated_matrix.dtype.type, np.integer):
        warnings.warn(
            "Matrix data is of integer type instead of float32. Is the sparse matrix normalised connectivity?",
            UserWarning,
        )
    updated_matrix.eliminate_zeros()
    return updated_matrix.asformat(original_format)

    # if not issparse(sparse_matrix):
    #     raise TypeError("The provided matrix is not a sparse matrix.")

    # # Ensure we're working with CSR for efficiency, remember original format
    # original_format = sparse_matrix.getformat()
    # csr = sparse_matrix.tocsr() if original_format == 'coo' else sparse_matrix

    # updated_cols = set()  # Track columns that are updated or added
    # print("Updating matrix...")
    # if input_idx is not None and output_idx is not None and value is not None:
    #     # Convert inputs to arrays and ensure compatibility
    #     input_idx = to_nparray(input_idx)
    #     output_idx = to_nparray(output_idx)
    #     if np.isscalar(value) or (isinstance(value, np.ndarray) and value.size == 1):
    #         value = np.full(len(input_idx) * len(output_idx), value)
    #     elif len(value) == len(input_idx) * len(output_idx):
    #         value = np.atleast_1d(value)
    #     else:
    #         raise ValueError(
    #             "The length of 'value' is incorrect. It should either be a single value or match the length of 'input_idx' * 'output_idx'.")

    #     for (i, j, val) in tqdm(zip(np.repeat(input_idx, len(output_idx)),
    #                                 np.tile(output_idx, len(input_idx)),
    #                                 value)):
    #         # Update the matrix, note the changes in indexing for csr
    #         if csr[i, j] != 0:
    #             csr[i, j] = val  # Efficient for CSR format
    #             updated_cols.add(j)

    # elif updates_df is not None:
    #     # Batch updates from a DataFrame
    #     for _, row in tqdm(updates_df.iterrows()):
    #         i, j, val = row['input_idx'], row['output_idx'], row['value']
    #         if csr[i, j] != 0:
    #             csr[i, j] = val  # Efficient for CSR format
    #             updated_cols.add(j)

    # else:
    #     raise ValueError("Either ['input_idx', 'output_idx', and 'value'], or 'updates_df' must be provided.")

    # if re_normalize and updated_cols:
    #     print("Re-normalizing updated columns...")
    #     # Normalize updated columns
    #     for col in updated_cols:
    #         col_sum = csr[:, col].sum()
    #         if col_sum != 0:
    #             csr[:, col] /= col_sum
    # # remove 0 entries
    # csr.eliminate_zeros()
    # return csr.asformat(original_format)


def to_nparray(input_data: arrayable, unique: bool = True) -> npt.NDArray:
    """
    Converts the input data into a numpy array, filtering out any NaN values
    (and duplicates). The input can be a single number, a list, a set, a numpy
    array, or a pandas Series.

    Args:
        input_data: The input data to convert. Can be of type int (including
            numpy.int64 and numpy.int32), float, list, set, numpy.ndarray,
            pandas.Series, or pandas.Index.
        unique (bool, optional): Whether to return only unique values. Default
            to True. NOTE: np.unique() sorts the array.

    Returns:
        numpy.ndarray: A unique numpy array created from the input data, with
            all NaN values removed.
    """
    # First, ensure the input is in array form and convert pd.Series to
    # np.ndarray
    if isinstance(input_data, (int, float, np.int64, np.int32)):
        input_array = np.array([input_data])
    elif isinstance(input_data, (list, set, np.ndarray, pd.Series, pd.Index)):
        input_array = np.array(list(input_data))
    else:
        raise TypeError(
            "Input data must be an int, float, list, set, numpy.ndarray, or pandas.Series"
        )

    # Then, remove NaN values
    cleaned_array = input_array[~pd.isna(input_array)]

    # Finally, return unique values
    if unique:
        return np.unique(cleaned_array)
    else:
        return cleaned_array


def get_ngl_link(
    df: pd.DataFrame | pd.Series,
    no_connection_invisible: bool = True,
    group_by: dict | None = None,
    colour_saturation: float = 0.4,
    scene=None,
    source: list | None = None,
    normalise: str | None = None,
    include_postsynaptic_neuron: bool = False,
    diff_colours_per_layer: bool = False,
    colors: list | None = None,
    colormap: str = "viridis",
    df_format: str = "wide",
    open_here: bool = False,
    width: int = 1500,
    height: int = 800,
) -> str:
    """
    Generates a Neuroglancer link with layers based on the neuron ids and the
    values in `df`.

    Args:
        df (pandas.DataFrame or pandas.Series): A DataFrame containing neuron
            metadata. If `df_format` == `wide` (default), the index should
            contain neuron identifiers (bodyId/root_ids), and columns should
            represent different attributes, timesteps or categories. If
            `df_format` == `long`, the DataFrame should contain three columns:
            'neuron_id', 'layer', and 'activation'.
        no_connection_invisible (bool, optional): Whether to make invisible
            neurons that are not connected. Default to True (invisible).
        group_by (dict, optional): A dictionary mapping neuron identifiers to
            group names. Each group will have its own layer. Default to None.
        colour_saturation (float, optional): The saturation of the colours.
            Default to 0.4.
        scene (ngl.Scene, optional): A Neuroglancer scene object from
            nglscenes package. You can read a scene from clipboard like `scene
            = Scene.from_clipboard()`.
        source (list, optional): The source of the Neuroglancer layers.
            Default to None, in which case Full Adult Fly Brain neurons are
            used.
        normalise (str, optional): How to normalise the values. `layer` for
            normalising within each layer; `all` for normalising by the min and
            max value in the entire dataframe. Default to None.
        include_postsynaptic_neuron (bool, optional): Whether to include the
            postsynaptic neuron (column names of `df`) in the visualisation.
            Default to False. Only works if `df_format` is 'wide'.
        diff_colours_per_layer (bool, optional): Whether to use different
            colours for each layer. Default to False.
        colors (list, optional): A list of colours to use for the neurons in
            each layer, if `diff_colours_per_layer` is True. If None, a
            default list of colours is used. Default to None.
        colormap (str, optional): The name of the colormap to use for
            colouring the neurons in every layer, if `diff_colours_per_layer`
            is False. Default to 'viridis'.
        df_format (str, optional): The format of the DataFrame. Either 'wide'
            or 'long'. Default to 'wide'.
        open_here (bool, optional): Whether to display the Neuroglancer scene in the
            notebook. Default to False.
        width (int, optional): The width of the Neuroglancer scene. Default to 1500.
        height (int, optional): The height of the Neuroglancer scene. Default to 800.

    Returns:
        str: A URL to the generated Neuroglancer scene.

    Note:
        The function assumes that the 'scene1' variable is defined in the
            global scope and is an instance of ngl.Scene.
        The function creates separate Neuroglancer layers for each column in
            the DataFrame, using the column name as the layer name.
        The root_ids are colored based on the values in the DataFrame, with a
            color scale ranging from white (minimum value) to a specified
            color (maximum value).
        The function relies on the Neuroglancer library for layer creation and
            scene manipulation.
    """

    try:
        import nglscenes as ngl
    except ImportError as exc:
        raise ImportError(
            "To use this function, please install the package by running 'pip3 install git+https://github.com/schlegelp/nglscenes@main'"
        ) from exc

    # if df is a pandas series, turn into dataframe
    if isinstance(df, pd.Series):
        df = df.to_frame()

    # define a scene if not given:
    if scene == None:
        no_scene_provided = True
        # Initialize a scene
        scene = ngl.Scene()
        scene["layout"] = "3d"
        scene["position"] = [527216.1875, 208847.125, 84774.0625]
        scene["projectionScale"] = 400000
        scene["dimensions"] = {
            "x": [1e-9, "m"],
            "y": [1e-9, "m"],
            "z": [1e-9, "m"],
        }

        # and another for FAFB mesh
        fafb_layer = ngl.SegmentationLayer(
            source="precomputed://https://spine.itanna.io/files/eric/jfrc_mesh_test",
            name="jfrc_mesh_test1",
        )
        fafb_layer["segments"] = ["1"]
        fafb_layer["objectAlpha"] = 0.17
        fafb_layer["selectedAlpha"] = 0.55
        fafb_layer["segmentColors"] = {"1": "#cacdd8"}
        fafb_layer["colorSeed"] = 778769298

        # and the neuropil layer with names
        np_layer = ngl.SegmentationLayer(
            source="precomputed://gs://neuroglancer-fafb-data/elmr-data/FAFBNP.surf/mesh#type=mesh",
            name="neuropil_regions_surface_named",
        )
        np_layer["segments"] = [str(num) for num in range(0, 79)]
        np_layer["visible"] = False
        np_layer["objectAlpha"] = 0.17
    else:
        no_scene_provided = False

    # Define a list of colors optimized for human perception on a dark
    # background
    if colors is None:
        colors = [
            "#ff6b6b",
            "#f06595",
            "#cc5de8",
            "#845ef7",
            "#5c7cfa",
            "#339af0",
            "#22b8cf",
            "#20c997",
            "#51cf66",
            "#94d82d",
            "#fcc419",
            "#4ecdc4",
            "#ffe66d",
            "#7bed9f",
            "#a9def9",
            "#f694c1",
            "#c7f0bd",
            "#ffc5a1",
            "#ff8c94",
            "#ffaaa6",
            "#ffd3b5",
            "#a8e6cf",
            "#a6d0e4",
            "#c1beff",
            "#f5b0cb",
        ]

    # Normalize the values in the DataFrame
    if normalise is not None:
        if normalise == "all":
            df = (df - df.min().min()) / (df.max().max() - df.min().min())

    scene["layout"] = "3d"

    if source is None:
        source = [
            "precomputed://gs://flywire_v141_m783",
            "precomputed://https://flyem.mrc-lmb.cam.ac.uk/flyconnectome/dynann/flytable-info-783-all",
        ]

    if df_format == "wide":
        iterate_over = df.columns
    elif df_format == "long":
        iterate_over = df.layer.unique()
    else:
        raise ValueError("df_format should be either 'wide' or 'long'")

    for i, ite in enumerate(iterate_over):
        cmap: plt.Colormap
        if diff_colours_per_layer:
            color = random.choice(colors)
            cmap = mcl.LinearSegmentedColormap.from_list(
                "custom_cmap", ["white", color]
            )
        else:
            cmap = plt.get_cmap(colormap)

        if df_format == "wide":
            df_group = df[[ite]]
            if no_connection_invisible:
                df_group = df_group[df_group.iloc[:, 0] > 0]
        elif df_format == "long":
            df_group = df[df.layer == ite]
            # make df_group: neuron_id in index, activation in the first column
            df_group.set_index("neuron_id", inplace=True)
            df_group = df_group[["activation"]]

        if group_by is None:
            df_group.loc[:, ["group"]] = ""
        else:
            df_group.loc[:, ["group"]] = df_group.index.map(group_by)

        for grp in df_group.group.unique():
            df_group_grp = df_group[df_group.group == grp]
            df_group_grp = df_group_grp.drop("group", axis=1)

            layer = ngl.SegmentationLayer(source=source, name=str(ite) + " " + str(grp))

            if normalise is not None:
                if normalise == "layer":
                    # if there is only one row, then keep it as is
                    if df_group_grp.shape[0] > 1:
                        df_group_grp = (df_group_grp - df_group_grp.min()) / (
                            df_group_grp.max() - df_group_grp.min()
                        )

            layer["segments"] = list(df_group_grp.index.astype(str))
            if diff_colours_per_layer:
                layer["segmentColors"] = {
                    # trick from Claud to make the colours more saturated
                    str(root_id): mcl.to_hex(
                        cmap(
                            colour_saturation
                            + (1 - colour_saturation) * value.values[0]
                        )
                    )
                    for root_id, value in df_group_grp.iterrows()
                }
            else:
                layer["segmentColors"] = {
                    str(root_id): mcl.to_hex(cmap(value.values[0]))
                    for root_id, value in df_group_grp.iterrows()
                }

            # only the first layer is visible
            if i == 0:
                layer["visible"] = True
            else:
                layer["visible"] = False

            if include_postsynaptic_neuron:
                layer["segments"].append(str(df_group_grp.columns[0]))
                layer["segmentColors"][str(df_group_grp.columns[0])] = "#43A7FF"

            scene.add_layers(layer)

    if no_scene_provided:
        # add FAFB and NP layers at the end
        scene.add_layers(fafb_layer)
        scene.add_layers(np_layer)

    if open_here:
        frame = IFrame(scene.url, width=width, height=height)
        display(frame)
    else:
        return scene.url


def get_activations(
    array,
    global_indices: arrayable,
    idx_map: dict | None = None,
    top_n=None,
    threshold=None,
):
    """
    Get activation for neurons (in rows) in `array` for each time step (in
    columns). Optionally group neurons by `idx_map`, and filter by `top_n` or
    `threshold`.

    Args:
        array (np.ndarray): 2D array of neuron activations, where rows
            represent neurons and columns represent different time steps.
        global_indices (int, list, set, np.ndarray, pd.Series): Array of
            global neuron indices corresponding to keys in `idx_map`.
        idx_map (dict, optional): Mapping from neuron index (`global_indices`)
            to neuron identifier. If not None, and if multiple neurons map to
            the same identifier, the activations are averaged. Defaults to
            None.
        top_n (int, optional): Number of top activations to return for each
            column. If None, all activations above the threshold are returned.
            Defaults to None.
        threshold (float, dict, optional): Minimum activation level to
            consider. If a dictionary is provided, the threshold for each
            column is specified by the column index. Defaults to None.

    Returns:
        dict: A dictionary where each key is a column index and each value is
        a nested dictionary of neuron identifiers and their activations, for
        those activations that are either in the top n, above the threshold,
        or both.

    Note:
        The `global_indices` have to be in the same order as the indices in
        defining the original model.
        If both `n` and `threshold` are provided, the function returns up to
        top n activations that are also above the threshold for each column.
    """

    result = {}
    indices = to_nparray(global_indices)
    if array.shape[0] != len(indices):
        raise ValueError(
            "The length of 'global_indices' should match the number of rows in 'array'."
        )

    global_to_local_map = {global_idx: num for num, global_idx in enumerate(indices)}

    for col in range(array.shape[1]):
        # Determine which indices to use based on the 'sensory' flag
        # these are global indices in the all-to-all connectivity

        column_values = array[:, col]
        local_indices = np.asarray(range(len(column_values)))

        # Filter activations by threshold if provided
        if threshold is not None:
            if isinstance(threshold, dict):
                if col not in threshold:
                    thresh = 0
                else:
                    thresh = threshold[col]
            else:
                thresh = threshold

            if thresh > 0:
                # these are local indices
                local_indices = np.setdiff1d(
                    local_indices, np.where(column_values < thresh)[0]
                )

        # Sort the filtered activations
        # these are the local indices
        sorted_indices = (
            np.argsort(column_values)[-top_n:]
            if top_n is not None
            else np.argsort(column_values)
        )

        # get intersection of sorted_indices and local_indices, in the same
        # order as sorted_indices
        selected_local = [index for index in sorted_indices if index in local_indices]
        selected_global = indices[selected_local]

        # Build the result dictionary
        if idx_map is None:
            result[col] = {
                idx: column_values[global_to_local_map[idx]] for idx in selected_global
            }
        else:
            # initialise a dict of empty lists
            result[col] = {idx_map[idx]: [] for idx in selected_global}

            for idx in selected_global:
                result[col][idx_map[idx]].append(
                    column_values[global_to_local_map[idx]]
                )
            # grouped indices by idx_map
            new_indices = result[col].keys()
            # calculate the average
            result[col] = {idx: np.mean(result[col][idx]) for idx in new_indices}

    return result


def plot_layered_paths(
    paths: pd.DataFrame,
    figsize: tuple = (10, 8),
    priority_indices=None,
    sort_by_activation: bool = False,
    fraction: float = 0.03,
    pad: float = 0.02,
    weight_decimals: int = 2,
    neuron_to_sign: dict | None = None,
    sign_color_map: dict = {1: "red", -1: "blue"},
    neuron_to_color: dict | None = None,
    node_activation_min: float | None = None,
    node_activation_max: float | None = None,
<<<<<<< HEAD
    edge_text: bool = True,
    highlight_nodes: list[str] = [],
    interactive: bool = False,
    file_name: str = "layered_paths",
=======
    weight_width_scale: float = 5,
    label_pos: float = 0.7,
>>>>>>> a8d6229b
):
    """
    Plots a directed graph of layered paths with optional node coloring based on
    activation values.

    This function creates a visualization of a directed graph with nodes placed in
    layers. Nodes can be optionally colored based on 'pre_activation' and
    'post_activation' columns present in the dataframe. If these columns are missing, a
    default color is used for all nodes. The edges are weighted, and their labels
    represent the weight values.

    Args:
        paths (pandas.DataFrame): A dataframe containing the columns 'pre', 'post',
            'layer', 'weight', and optionally 'pre_activation', 'post_activation',
            'pre_layer', 'post_layer'. Each row represents an edge in the graph. The
            'pre' and 'post' columns refer to the source and target nodes, respectively.
            The 'layer' column is used to place nodes in layers, and 'weight' indicates
            the edge weight. If present, 'pre_activation' and 'post_activation' are used
            to color the nodes based on their activation values.
        figsize (tuple, optional): A tuple indicating the size of the matplotlib figure.
            Defaults to (10, 8).
        priority_indices (list, optional): A list of indices to prioritize when creating
            the layered positions. Nodes with these indices will be placed at the top of
            their respective layers. Defaults to None.
        sort_by_activation (bool, optional): A flag to sort the nodes based on their
            activation values (after grouping by priority). Defaults to False.
        fraction (float, optional): The fraction of the figure width to use for the
            colorbar. Defaults to 0.03.
        pad (float, optional): The padding between the colorbar and the plot. Defaults
            to 0.02.
        weight_decimals (int, optional): The number of decimal places to display for
            edge weights. Defaults to 2.
        neuron_to_sign (dict, optional): A dictionary mapping neuron names (as they
            appear in path_df) to their signs (e.g. {'KCg-m': 1, 'Delta7': -1}).
            Can also use a dictionary to map neuron names to their neurotransmitter name.
            Defaults to None.
        sign_color_map (dict, optional): A dictionary used to color edges. Defaults is
            lightgrey but if `neuron_to_sign` is provided, the default is to color edges
            red if the pre-neuron is excitatory, and blue if inhibitory. 
            If the `neuron_to_sign` values are neurotransmitter names, then provide
            a dictionary that maps neurotransmitter names to colors. 
            If the keys of `sign_color_map` do not match the values of `neuron_to_sign`,
            a warning is printed and the default color is used for all edges.
        neuron_to_color (dict, optional): A dictionary mapping neuron names to colors.
            If not provided, a default color is used for all nodes. The keys should match
        node_activation_min (float, optional): The minimum value for node activation. If
            not provided, the minimum value of node activations is used. Defaults to
            None.
        node_activation_max (float, optional): The maximum value for node activation. If
            not provided, the maximum value of node activations is used. Defaults to
            None.
<<<<<<< HEAD
        edge_text (bool, optional): Whether to display edge weights as text on the plot.
            Defaults to True.
        highlight_nodes (list[str], optional): A list of node names to highlight bold in the
            plot. Defaults to an empty list.
        interactive (bool, optional): Whether to create an interactive plot using pyvis.
            Defaults to True. If False, a static matplotlib plot is created.
        file_name (str, optional): The name of the file to save the plot. 
            Defaults to "layered_paths" in the local directory 
            (.html if interactive and .pdf if static).
=======
        weight_width_scale (float, optional): A scaling factor for the edge widths.
            Defaults to 5. The width of the edges is determined by multiplying the
            weights by this scale factor, with a minimum width of 0.1.
        label_pos (float, optional): The position of the edge labels. Defaults to 0.7.
            Bigger values move the labels closer to the left of the edge.
>>>>>>> a8d6229b

    Returns:
        None: This function does not return a value. It generates a plot using
            matplotlib.

    Note:
        If 'pre_layer' and 'post_layer' columns are not in the dataframe, they
            will be created within the function to uniquely identify the nodes
            based on their 'pre'/'post' values and 'layer'.
        The function automatically checks for the presence of 'pre_activation'
            and 'post_activation' columns to determine whether to color the
            nodes based on activation values.
        The positions of the nodes are determined by a custom positioning
            function (`connectome_interpreter.path_finding.
            create_layered_positions`).
        This function requires the networkx library for graph operations and
            matplotlib for plotting. For interactive plots, it requires
            the pyvis library.
    """
    if paths.shape[0] == 0:
        raise ValueError("The provided DataFrame is empty.")

    path_df = paths.copy()

    # Create a 'post_layer' column to use as unique identifiers
    if "post_layer" not in path_df.columns:
        path_df["post_layer"] = (
            path_df["post"].astype(str) + "_" + path_df["layer"].astype(str)
        )
    if "pre_layer" not in path_df.columns:
        path_df["pre_layer"] = (
            path_df["pre"].astype(str) + "_" + (path_df.layer - 1).astype(str)
        )

    # Rescale weights to be between 1 and 10
    weight_min = path_df.weight.min()
    weight_max = path_df.weight.max()
    path_df['weight'] = 1 + 9 * (path_df['weight'].values-weight_min) / (weight_max - weight_min)

    # Create the graph using the new 'post_layer' identifiers
    G = nx.from_pandas_edgelist(
        path_df,
        "pre_layer",
        "post_layer",
        ["weight"],
        create_using=nx.DiGraph(),
    )

    # Labels for nodes
    labels = dict(zip(path_df.post_layer, path_df.post))
    labels.update(dict(zip(path_df.pre_layer, path_df.pre)))

<<<<<<< HEAD
=======
    # Determine the width of the edges
    weights = [G[u][v]["weight"] for u, v in G.edges()]
    widths = [
        max(0.1, w * weight_width_scale) for w in weights
    ]  # Scale weights for visibility, min 0.1
>>>>>>> a8d6229b

    # Generate positions
    from .path_finding import create_layered_positions
    if sort_by_activation:
        node_activation_dict = dict(zip(path_df.post_layer, path_df.post_activation))
        node_activation_dict.update(
            dict(zip(path_df.pre_layer, path_df.pre_activation))
        )
        positions = create_layered_positions(
            path_df, priority_indices, sort_dict=node_activation_dict
        )
    else:
        positions = create_layered_positions(path_df, priority_indices)

    # Default color for nodes and edges if not provided otherwise
    default_color = "lightgrey"
    if neuron_to_color is None:
        neuron_to_color = {label: default_color for label in labels.values()}
    if neuron_to_sign is not None and set(neuron_to_sign.values()) != set(sign_color_map.keys()):
        print("Warning: The neuron_to_sign values are not the same type as the sign_color_map keys. "
              "Using default color for all edges.")
        sign_color_map = dict(zip(neuron_to_sign.keys(), 
                                  [default_color] * len(neuron_to_sign)))

    # Node colors based on activation values or neuron_to_color
    if ("pre_activation" in path_df.columns) & ("post_activation" in path_df.columns):
        activations = np.concatenate(
            [
                path_df["pre_activation"].values,
                path_df["post_activation"].values,
            ]
        )
        if node_activation_min is None:
            node_activation_min = activations.min()
        if node_activation_max is None:
            node_activation_max = activations.max()
        norm = plt.Normalize(vmin=node_activation_min, vmax=node_activation_max)
        color_map = plt.get_cmap("viridis")
        # Update graph with activation data
        nx.set_node_attributes(
            G,
            dict(zip(path_df.pre_layer, path_df.pre_activation)),
            "activation",
        )
        nx.set_node_attributes(
            G,
            dict(zip(path_df.post_layer, path_df.post_activation)),
            "activation",
        )
        node_colors = [
            color_map(norm(G.nodes[node]["activation"])) for node in G.nodes()
        ]
    else:
        node_colors = []
        for v in G.nodes():
            node_colors.append(neuron_to_color[labels[v]])

    # Specify edge colour based on pre-neuron sign, if available
    edge_colors = []
    for u, _ in G.edges():
        pre_neuron = labels[u]
        if neuron_to_sign and pre_neuron in neuron_to_sign:
            edge_colors.append(
                sign_color_map.get(neuron_to_sign[pre_neuron], default_color)
            )
        else:
            edge_colors.append(default_color)

    if interactive:
        try:
            from pyvis.network import Network
        except ImportError as e:
            raise ImportError("Please install pyvis got interactive plots: pip install pyvis") from e

        net2 = Network(directed=True, layout=False)
        net2.height = 1200
        net2.width = 1000
        net2.from_nx(G)

        node_colors_dict = dict(zip(G.nodes(), node_colors))
        edge_colors_dict = dict(zip(G.edges(), edge_colors))
        for v in net2.nodes:
            v['x'], v['y'] = positions.get(v['id'])        
            v['x'] = v['x'] * net2.width
            v['y'] = v['y'] * net2.height    
            v['label'] = labels[v['id']]
            v['color'] = node_colors_dict[v['id']]
            v['size'] = 30
            v['font'] = {'size': 24}
            if labels[v['id']] in highlight_nodes:
                v['font'] = {'face': 'arial black'}
            else:
                v['font'] = {'face': 'arial'}

        for edge in net2.edges:
            u, v = edge['from'], edge['to']
            edge['color'] = edge_colors_dict[(u, v)]
            if edge_text:
                edge['label'] = f"{(weight_min+(weight_max - weight_min)*(edge['width']-1)/9):.{weight_decimals}f}"
                edge['font'] = {'size': 18, 'face': 'arial'}                

        net2.toggle_physics(False)
        net2.show_buttons(filter_=['node', 'edge', 'physics'])
        net2.write_html(str(file_name)+'.html')
        print(f"Interactive graph saved as {file_name}.html")
        frame = IFrame(str(file_name)+'.html', width='100%', height='100%')
        display(frame)

    else:        

        fig, ax = plt.subplots(figsize=figsize)
        if ("pre_activation" in path_df.columns) & ("post_activation" in path_df.columns):
            nx.draw(
                G,
                pos=positions,
                with_labels=False,
                node_size=1300,
                node_color=node_colors,
                arrows=True,
                arrowstyle="-|>",
                arrowsize=10,
                width=[G[u][v]["weight"] for u, v in G.edges()],
                edge_color=edge_colors,
                ax=ax,
            )
            plt.colorbar(
                plt.cm.ScalarMappable(norm=norm, cmap=color_map),
                ax=ax,
                label="Activation",
                fraction=fraction,
                pad=pad,
            )
        else:
            nx.draw(
                G,
                pos=positions,
                with_labels=False,
                node_size=1300,
                node_color=node_colors,
                arrows=True,
                arrowstyle="-|>",
                arrowsize=10,
                width=[G[u][v]["weight"] for u, v in G.edges()],
                edge_color=edge_colors,
                ax=ax,
            )
        nx.draw_networkx_labels(
            G,
            pos=positions,
            labels=labels,
            font_family='arial',
            font_weight={node: 'bold' if labels[node] in highlight_nodes 
                                      else 'normal' for node in G.nodes()},
            font_size=14,
            ax=ax
        )

<<<<<<< HEAD
        if edge_text:
            edge_labels = {
                (u, v): f"{(weight_min+(weight_max - weight_min)*(G[u][v]['weight']-1)/9):.{weight_decimals}f}"
                for u, v in G.edges()
            }
            nx.draw_networkx_edge_labels(
                G,
                pos=positions,
                edge_labels=edge_labels,
                font_size=14,
                rotate=False,
                ax=ax,
            )

        ax.set_ylim(0, 1)
        fig.savefig(file_name+'.pdf')
        print(f"Graph saved as {file_name}.pdf")
        plt.show()
=======
    edge_labels = {
        (u, v): f'{data["weight"]:.{weight_decimals}f}'
        for u, v, data in G.edges(data=True)
    }
    nx.draw_networkx_edge_labels(
        G,
        pos=positions,
        edge_labels=edge_labels,
        label_pos=label_pos,
        #  font_color='red'
        ax=ax,
    )
    ax.set_ylim(0, 1)
    plt.show()
>>>>>>> a8d6229b


# def change_model_weights(model, df, mode, coefficient=0.1):
#     """
#     Change the weights of the model based on the provided DataFrame.
#     The DataFrame should contain columns 'pre' and 'post', which contain indices of the connectivity weights in model. The weights are modified proportional to:
#     1. The similarity of pre and post activations (i.e. the sum of element-wise multiplication of activations across time), and
#     2. The coefficient provided.
#     The 'mode' column should specify whether the weight change is ltp or ltd.

#     Args:
#         model (torch.nn.Module): The model containing the weights to change.
#         df (pd.DataFrame): A DataFrame containing the columns 'pre' and 'post'.
#         mode (str): The mode of weight change, either 'ltp' or 'ltd'.

#     Returns:
#         None: This function modifies the model weights in place.
#     """

#     df.loc[:, ['pre_local_idx']] = pd.factorize(df.pre)[0]
#     df.loc[:, ['post_local_idx']] = pd.factorize(df.post)[0]

#     # piggy back on matrix multiplication, and calculate between each pair of neurons:
#     # sum of unitary product of activity across timesteps
#     # then multiply this sum with the coefficient
#     weight_changes = torch.matmul(model.activations[df.pre.unique(), :],
#                                   model.activations.t()[:, df.post.unique()]) * coefficient
#     # only select the pairs present in the original ltd/ltp_df
#     mask = torch.zeros_like(
#         weight_changes, dtype=torch.bool, device=weight_changes.device)
#     mask[df.pre_local_idx.values[:, None], df.post_local_idx.values] = True
#     # the rest have no change
#     weight_changes[~mask] = 0

#     # take out the weights to change
#     # NOTE: all_weights have pre in the columns, post in the rows
#     weights_subset = model.all_weights[df.post.unique()[
#         :, None], df.pre.unique()]
#     # change the weights: keep the signs separate, strengthen (ltp) / weaken (ltd) the connection by using the absolute values
#     if mode == 'ltp':
#         # strengthen connectivity
#         weights_subset_abs = torch.abs(weights_subset) + weight_changes.t()
#     elif mode == 'ltd':
#         # weaken connectivity
#         weights_subset_abs = torch.abs(weights_subset) - weight_changes.t()
#     weights_subset = torch.sign(weights_subset) * \
#         torch.clamp(weights_subset_abs, 0)
#     # finally modify in the big weights matrix.
#     model.all_weights[df.post.unique()[:, None], df.pre.unique()
#                       ] = weights_subset


def change_model_weights(model, df, mode, coefficient=0.1, offset=0, normalise=True):
    """
    Change the weights of the model based on the provided DataFrame.
    The DataFrame should contain columns 'pre' and 'post', and optionally
    'conditional', which contain indices of the connectivity weights in model.
    The weights are modified proportional to:
    1. The similarity of pre and post activations (i.e. the sum of element-
    wise multiplication of activations across time), and
    2. The coefficient provided.
    3. The similarity of conditional activations (if provided). `offset`
    specifies the time lag between the conditional neurons and the pre and
    post neurons.

    The 'mode' column should specify whether the weight change is ltp or ltd.

    Args:
        model (torch.nn.Module): The model containing the weights to change.
        df (pd.DataFrame): A DataFrame containing the columns 'pre' and 'post'.
        mode (str): The mode of weight change, either 'ltp' or 'ltd'.
            coefficient (float): The coefficient to multiply the weight change
            by. Can be thought of as the 'strength of plasticity'. Default to
            0.1.
        offset (int): Offset between the conditional neurons and the pre and
            post neurons. Default to 0. -1 means the conditional neurons'
            activity precede the pre and post neurons, and the activity of
            conditional neurons at time t is related to the activity of pre
            and post neurons at time t+1.
        normalise (bool): Whether to normalise the weights after changing them,
            such that absolute weights to postsynaptic neuron sums to 1.
            Default to True.

    Returns:
        None: This function modifies the model weights in place.
    """

    if "conditional" in df.columns:
        # first group by unique combinations of pre and post
        # Create a pivot table to get the mean conditional activations for
        # each unique pre and post combination
        pivot_table = df.pivot_table(
            index=["pre", "post"], values="conditional", aggfunc=list
        ).reset_index()
        # get the average activation of the conditionals across timepoints
        conditional_acts = torch.stack(
            [
                torch.mean(model.activations[torch.tensor(cond)], dim=0)
                for cond in pivot_table.conditional.values
            ]
        )
        # then multiply with the pre and post activations, and the coefficeint
        if offset == 0:
            weight_change = (
                torch.mean(
                    # the activation of the conditional neurons relates
                    # positively to the plasticity
                    model.activations[pivot_table.pre, :]
                    * model.activations[pivot_table.post, :]
                    * conditional_acts,
                    dim=1,
                )
                * coefficient
            )
        else:
            weight_change = (
                torch.mean(
                    # the activation of the conditional neurons relates
                    # positively to the plasticity
                    model.activations[pivot_table.pre, -offset:]
                    * model.activations[pivot_table.post, -offset:]
                    * conditional_acts[:, :offset],
                    dim=1,
                )
                * coefficient
            )

    else:
        weight_change = (
            torch.mean(
                model.activations[df.pre, :] * model.activations[df.post, :],
                dim=1,
            )
            * coefficient
        )
    # shape of weight_change is the same as the number of rows in the df

    # take out the weights to change
    # NOTE: all_weights have pre in the columns, post in the rows
    weights_subset = model.all_weights[df.post, df.pre]
    # change the weights: keep the signs separate, strengthen (ltp) / weaken
    # (ltd) the connection by using the absolute values
    if mode == "ltp":
        # strengthen connectivity
        weights_subset_abs = torch.abs(weights_subset) + weight_change.t()
    elif mode == "ltd":
        # weaken connectivity
        weights_subset_abs = torch.abs(weights_subset) - weight_change.t()
    else:
        raise ValueError("The mode should be either 'ltp' or 'ltd'.")

    # add the sign back
    weights_subset = torch.sign(weights_subset) * torch.clamp(weights_subset_abs, 0, 1)
    # finally modify in the big weights matrix.
    model.all_weights[df.post, df.pre] = weights_subset

    if normalise:
        # make sure all the rows modified (df.post) have their absolute values
        # sum up to 1
        model.all_weights[df.post, :] = (
            model.all_weights[df.post, :]
            / model.all_weights[df.post, :].abs().sum(dim=1)[:, None]
        )


def count_keys_per_value(d):
    """
    Count the number of keys per value in a dictionary.

    Args:
        d (dict): The input dictionary.

    Returns:
        dict: A dictionary where each key is a value from the input dictionary,
        and each value is the number of keys that map to that value.
    """
    value_counts = defaultdict(int)
    for value in d.values():
        value_counts[value] += 1
    return dict(value_counts)


def sc_connectivity_summary(df, inidx_map=None, outidx_map=None):
    """
    Single cell connectivity summary. For each group based on inidx_map,
    select the neuron with the strongest input to each postsynaptic group, and
    give value by the total weight from that presynaptic group for each average
    post-synaptic neuron. The output could be fed into `get_ngl_link()`. The
    idea of this function came from Dr Alexandra Fragniere.

    Args:
        df (pd.DataFrame): A DataFrame with pre in the row indices, post in
            the column names, and weights as values.
        inidx_map (dict, optional): A mapping from the presynaptic indices to
            group identifiers. If None, the presynaptic indices themselves are
            used as group identifiers. Defaults to None.
        outidx_map (dict, optional): A mapping from the postsynaptic indices
            to group identifiers. If None, the postsynaptic indices are used
            as group identifiers. Defaults to None.

    Returns:
        pd.DataFrame: A DataFrame, with values in `outidx_map` as column names.
            Row indices are a subset of the original row indices: the top input
            in each group. The values in the dataframe are the sum of the
            weights from each `inidx_map` group to an average member of the
            `outidx_map` group.

    """

    if inidx_map is None:
        inidx_map = {idx: str(idx) for idx in df.index}
    if outidx_map is None:
        outidx_map = {idx: str(idx) for idx in df.columns}

    # calculate the average first for the post_grp
    dft = df.T
    dft.loc[:, ["group"]] = dft.index.map(outidx_map)
    df = dft.groupby("group").mean().T

    df.loc[:, ["pre_grp"]] = df.index.map(inidx_map)
    # get values in the output of the function
    values = (
        df.groupby("pre_grp")
        .sum()
        .reset_index()
        .melt(id_vars=["pre_grp"], var_name="post", value_name="value")
    )
    # get indices (top input in each group) in the output of the function
    indices = (
        df.groupby("pre_grp")
        .idxmax()
        .reset_index()
        .melt(id_vars=["pre_grp"], var_name="post", value_name="index_value")
    )
    # put together, and make wide
    merged_df = pd.merge(indices, values, on=["pre_grp", "post"])
    merged_df = merged_df.pivot(index="index_value", columns="post", values="value")
    merged_df.fillna(0, inplace=True)

    return merged_df


def check_consecutive_layers(df):
    """
    Check if the layers in the DataFrame are consecutive.

    Args:
        df (pd.DataFrame): A DataFrame containing the column 'layer' (integer).

    Returns:
        bool: True if the layers are consecutive, False otherwise
    """

    all_layers = sorted(df["layer"].unique())
    consecutive_layers = all(
        all_layers[i] + 1 == all_layers[i + 1] for i in range(len(all_layers) - 1)
    )
    return consecutive_layers


def group_edge_by(edgelist, group_dict):
    """
    Group the edges in an edgelist by a dictionary.

    Args:
        edgelist (pd.DataFrame): A DataFrame with columns 'pre', 'post' and
            'weight' representing the edges.
        by (dict): A dictionary mapping the values in the 'pre' and 'post'
            columns of `edgelist` to the groups.

    Returns:
        pd.DataFrame: A DataFrame with columns 'pre' and 'post' representing
            the edges, and 'group_pre' and 'group_post' representing the
            groups.
    """
    edgelist.loc[:, ["group_pre"]] = edgelist.pre.map(group_dict)
    edgelist.loc[:, ["group_post"]] = edgelist.post.map(group_dict)
    # group by pre, sum; group by post, average
    # e.g. if group is cell type: the input proportion from type A to an
    # average neuron in type B
    edgelist = (
        edgelist.groupby(["group_pre", "group_post", "post"]).weight.sum().reset_index()
    )  # sum across pre
    edgelist = (
        edgelist.groupby(["group_pre", "group_post"]).weight.mean().reset_index()
    )  # average across post
    edgelist.columns = ["pre", "post", "weight"]

    return edgelist


def display_df(df, cmap="Blues"):
    """
    Thin wrapper around the `display` function to display a DataFrame with a
        background gradient.

    Args:
        df (pd.DataFrame): The DataFrame to display.
        cmap (str, optional): The name of the colormap to use for the
            background gradient. Defaults to 'Blues'.

    Returns:
        None: This function displays the DataFrame using the `display` function
    """
    result_dp = df.style.background_gradient(
        cmap=cmap, vmin=df.min().min(), vmax=df.max().max()
    )
    display(result_dp)


def compare_connectivity(
    m1,
    m2,
    inidx1: arrayable,
    outidx1: arrayable,
    inidx2: arrayable,
    outidx2: arrayable,
    g1_pre: dict | None = None,
    g1_post: dict | None = None,
    g2_pre: dict | None = None,
    g2_post: dict | None = None,
    suffices: List[str] = ["_l", "_2"],
    display: bool = True,
    threshold: float = 0,
    sort_within: str = "column",
    sort_by: str | None = None,
    threshold_axis: str = "row",
    merge: str = "outer",
    suffix_in: str = "column",
):
    """
    Compare the connectivity between two matrices.

    Args:
        m1 (scipy.sparse matrix or numpy.ndarray): The first connectivity matrix.
        m2 (scipy.sparse matrix or numpy.ndarray): The second connectivity matrix.
        inidx1 (int, float, list, set, numpy.ndarray, or pandas.Series): The indices of
            the presynaptic neurons in the first matrix.
        outidx1 (int, float, list, set, numpy.ndarray, or pandas.Series): The indices of
            the postsynaptic neurons in the first matrix.
        inidx2 (int, float, list, set, numpy.ndarray, or pandas.Series): The indices of
            the presynaptic neurons in the second matrix.
        outidx2 (int, float, list, set, numpy.ndarray, or pandas.Series): The indices of
            the postsynaptic neurons in the second matrix.
        g1_pre (dict, optional): A dictionary mapping the presynaptic indices to groups
            in the first matrix. Defaults to None.
        g1_post (dict, optional): A dictionary mapping the postsynaptic indices to
            groups in the first matrix. Defaults to None.
        g2_pre (dict, optional): A dictionary mapping the presynaptic indices to groups
            in the second matrix. Defaults to None.
        g2_post (dict, optional): A dictionary mapping the postsynaptic indices to
            groups in the second matrix. Defaults to None.
        suffices (list, optional): A list of suffixes to append to the column names of
            the two matrices. Defaults to ['_l', '_2'].
        display (bool, optional): Whether to display the resulting DataFrame in colour
            gradient. Defaults to True.
        threshold (float, optional): The threshold below which to remove values.
            Defaults to 0.
        sort_within (str, optional): Whether to sort the DataFrame with 'column' (across
            rows) or 'row' (across columns). Defaults to 'column'.
        sort_by (str, optional): The column to sort by. Defaults to None.
        threshold_axis (str, optional): The axis to apply the threshold to. Defaults to
        'row' (removing entire rows if no value exceeds display_threshold).
        merge (str, optional): The type of merge to perform on the two DataFrames.
            When suffix_in is 'row' (separating input by suffices), the merge is
            performed on the columns of the two DataFrames. When suffix_in is 'column'
            (separating target by suffices), the merge is performed on the rows of the
            two DataFrames. Possible values are 'inner', 'outer', 'left', and 'right'.
            Defaults to 'outer'.
        suffix_in (str, optional): Whether to put the suffixes on the rows or columns.
            Possible values are 'row' and 'column'. Defaults to 'column'.

    Returns:
        pd.DataFrame: A DataFrame containing the connectivity values from the
            two matrices, with columns suffixed by the values in `suffices`.

    """

    from .compress_paths import result_summary

    df1 = result_summary(
        m1,
        inidx1,
        outidx1,
        g1_pre,
        g1_post,
        display_output=False,
        display_threshold=threshold,
        threshold_axis=threshold_axis,
    )
    df2 = result_summary(
        m2,
        inidx2,
        outidx2,
        g2_pre,
        g2_post,
        display_output=False,
        display_threshold=threshold,
        threshold_axis=threshold_axis,
    )

    if suffix_in not in ["row", "column"]:
        raise ValueError("suffix_in should be either 'row' or 'column'.")

    if suffix_in == "row":
        # transpose the dataframes to have the same orientation
        df1 = df1.T
        df2 = df2.T

    df1.columns = [col + suffices[0] for col in df1.columns]
    df2.columns = [col + suffices[1] for col in df2.columns]

    # Join the dataframes on their index (row names), keeping all rows
    df_merged = df1.merge(df2, left_index=True, right_index=True, how=merge)
    df_merged = df_merged.fillna(0)
    # order the columns alphabetically
    # Sort columns alphabetically
    df_merged = df_merged.reindex(sorted(df_merged.columns), axis=1)

    if suffix_in == "row":
        df_merged = df_merged.T

    if sort_within == "column":
        if sort_by is None:
            sort_by = df_merged.columns[0]
        df_merged = df_merged.sort_values(sort_by, ascending=False)
    elif sort_within == "row":
        if sort_by is None:
            sort_by = df_merged.index[0]
        df_merged = df_merged.sort_values(sort_by, ascending=False, axis=1)
    else:
        raise ValueError("sort_within should be either 'column' or 'row'.")

    if display:
        display_df(df_merged)

    return df_merged


def make_grid_inputs(
    v1: arrayable,  # see above
    v2: arrayable,
    num_layers: int,
    grid_size: int = 10,
    timepoints: int | list = 0,
    device=None,  # type?
    cap: bool = True,
    cap_value: float = 1.0,
) -> Tuple[torch.Tensor, List[Tuple[float, float]]]:
    """
    Make a batch of input using combinations of v1 and v2 at different
    strengths (0 to 1).

    Args:
        v1: The first input vector.
        v2: The second input vector. Its length should match that of `v1`.
        num_layers (int): The number of layers in the model.
        grid_size (int, optional): The number of points in the grid. Defaults
            to 10.
        timepoints (int|list, optional): The timepoints at which combinations
            of v1 and v2 are used. Defaults to 0 (the first timepoint).
        device (str, optional): The device to create the inputs on. If None,
            if GPU is available, the inputs are created on the GPU. Otherwise
            CPU.
        cap (bool, optional): Whether to cap the values at `cap_value`. This is
            to prevent two inputs adding up to make a neuron activation > 1.
            Defaults to True.
        cap_value (float, optional): The value to cap the inputs at. Defaults
            to 1.0.

    Returns:
        torch.Tensor: A tensor of shape (grid_size**2, len(v1), num_layers).
        list: A list of grid coordinates.
    """
    # first convert to np array
    v1 = to_nparray(v1, unique=False)
    v2 = to_nparray(v2, unique=False)

    # error if v1 and v2 have more than 1 dimension
    if v1.ndim > 1 or v2.ndim > 1:
        raise ValueError("v1 and v2 should be 1D arrays.")

    # check if length of v1 and v2 are the same
    if len(v1) != len(v2):
        raise ValueError("The length of v1 and v2 should be the same.")

    if device is None:
        device = torch.device("cuda" if torch.cuda.is_available() else "cpu")

    sc1 = np.linspace(0, 1, grid_size)
    sc2 = np.linspace(0, 1, grid_size)
    sc1_grid, sc2_grid = np.meshgrid(sc1, sc2)

    inputs = np.zeros((grid_size**2, len(v1), num_layers), dtype=np.float32)
    for i, (s1, s2) in enumerate(zip(sc1_grid.ravel(), sc2_grid.ravel())):
        inputs[i, :, timepoints] = v1 * s1 + v2 * s2

    # cap the values
    if cap:
        inputs[inputs > cap_value] = cap_value

    # Convert to torch tensor
    inputs_tensor = torch.from_numpy(inputs).to(device)

    # Create grid coordinates for reference
    grid_coords = list(zip(sc1_grid.ravel(), sc2_grid.ravel()))

    return inputs_tensor, grid_coords


def output_grid_data(
    grid_outputs: torch.Tensor | npt.NDArray,
    grid_coords: List[Tuple[float, float]],
    selected_index: arrayable,
) -> List[npt.NDArray]:
    """
    Extract the output grid data for selected indices.

    Args:
        grid_outputs (torch.Tensor|np.ndarray): The output grid tensor of
            shape (grid_size**2, num_neurons, num_layers).
        grid_coords (list): A list of grid coordinates. Best from function
            `make_grid_inputs()`.
        selected_index (arrayable): The index or indices to extract.

    Returns:
        list: A list of length `num_layers` of mean values with shape
            (grid_size, grid_size) for the selected indices.
    """

    selected_index = to_nparray(selected_index)
    heatmaps = []
    # if grid_outputs is tensor, convert to numpy
    if isinstance(grid_outputs, torch.Tensor):
        grid_outputs = grid_outputs.cpu().numpy()

    for i in range(grid_outputs.shape[2]):
        # Extract the selected index values
        values = grid_outputs[:, selected_index, i].mean(axis=1)

        # Reshape values to match the grid
        grid_size = int(np.sqrt(len(grid_coords)))
        values_grid = values.reshape((grid_size, grid_size))
        heatmaps.append(values_grid)

    return heatmaps


def plot_output_grid(
    grid_outputs: torch.Tensor | npt.NDArray,
    grid_coords: List[Tuple[float, float]],
    selected_index: arrayable,
    *,  # see note
    figsize: tuple = (10, 8),
    cmap: str = "viridis",
    xlab: str = "v1 Activation",
    ylab: str = "v2 Activation",
    title: str | None = None,
    show_values: bool = False,
    fmt: str = ".2f",
):
    """
    Plot the output grid for selected indices.

    Args:
        grid_outputs (torch.Tensor|np.ndarray): The output grid tensor of shape
            (grid_size**2, num_neurons, num_layers).
        grid_coords (list): A list of grid coordinates. Best from function
            `make_grid_inputs()`.
        selected_index (int|list): The index or indices to plot.
        figsize (tuple, optional): The size of the figure. Defaults to (10, 8).
        cmap (str, optional): The colormap to use. Defaults to 'viridis'.
        xlab (str, optional): The x-axis label. Defaults to 'v1 Activation'.
        ylab (str, optional): The y-axis label. Defaults to 'v2 Activation'.
        title (str, optional): The title of the plot. Defaults to None.
        show_values (bool, optional): Whether to display the values on the heatmap.
            Defaults to False.
        fmt (str, optional): The format of the values. Defaults to '.2f'.

    Returns:
        None: This function displays the plot.
    """
    selected_index = to_nparray(selected_index)

    # if grid_outputs is tensor, convert to numpy
    if isinstance(grid_outputs, torch.Tensor):
        grid_outputs = grid_outputs.detach().cpu().numpy()

    if title is None:
        title = f"Output Grid for {selected_index}"

    def plot_heatmap(index, xlab, ylab, title):
        # # Create the plot
        plt.figure(figsize=figsize)
        # use seaborn heatmap
        if show_values:
            sns.heatmap(heatmaps[index - 1], cmap=cmap, annot=True, fmt=fmt)
        else:
            sns.heatmap(heatmaps[index - 1], cmap=cmap, fmt=fmt)
        plt.gca().invert_yaxis()

        plt.xlabel(xlab)
        plt.ylabel(ylab)
        plt.title(title)
        plt.show()

    heatmaps = output_grid_data(grid_outputs, grid_coords, selected_index)

    slider = widgets.IntSlider(
        value=1,
        min=1,
        max=len(heatmaps),
        step=1,
        description="Timepoint",
        continuous_update=True,
    )

    # Link the slider to the plotting function
    display(
        widgets.interactive(
            plot_heatmap, index=slider, xlab=xlab, ylab=ylab, title=title
        )
    )


def pytorch_sparse_to_scipy(sparse_tensor, scipy_format="csr"):
    """
    Convert a PyTorch sparse tensor to a SciPy sparse matrix.

    Args:
        sparse_tensor (torch.sparse.Tensor): PyTorch sparse tensor in COO format
        scipy_format (str): Desired format for the SciPy sparse matrix. Must be one of
            'csr', 'csc', 'coo'.

    Returns:
        scipy.sparse.csr_matrix: SciPy CSR sparse matrix
    """
    assert sparse_tensor.is_sparse, "Input tensor must be sparse"

    # Extract indices and values
    indices = sparse_tensor._indices().cpu().numpy()
    values = sparse_tensor._values().cpu().numpy()
    shape = sparse_tensor.shape

    # Create scipy COO matrix
    coo = coo_matrix((values, (indices[0], indices[1])), shape=shape)

    # Convert to desired format
    if scipy_format == "csr":
        return coo.tocsr()
    elif scipy_format == "csc":
        return coo.tocsc()
    elif scipy_format == "coo":
        return coo
    else:
        raise ValueError("Invalid scipy_format. Must be one of 'csr', 'csc', 'coo'.")


def scipy_sparse_to_pytorch(
    scipy_sparse,
    device: torch.device = torch.device("cuda" if torch.cuda.is_available() else "cpu"),
):
    """
    Convert a SciPy sparse matrix to a PyTorch sparse tensor.

    Args:
        scipy_sparse (scipy.sparse.spmatrix): SciPy sparse matrix
        device (torch.device): Device to create the PyTorch sparse tensor on. Defaults
            to GPU if available, otherwise CPU.

    Returns:
        torch.sparse.Tensor: PyTorch sparse tensor
    """
    # Convert to COO format if not already
    coo = scipy_sparse.tocoo()

    # Create indices and values
    indices = torch.LongTensor(np.vstack((coo.row, coo.col))).to(device)
    values = torch.FloatTensor(coo.data).to(device)
    shape = torch.Size(coo.shape)

    return torch.sparse_coo_tensor(indices, values, shape, device=device)<|MERGE_RESOLUTION|>--- conflicted
+++ resolved
@@ -848,15 +848,11 @@
     neuron_to_color: dict | None = None,
     node_activation_min: float | None = None,
     node_activation_max: float | None = None,
-<<<<<<< HEAD
     edge_text: bool = True,
     highlight_nodes: list[str] = [],
     interactive: bool = False,
     file_name: str = "layered_paths",
-=======
-    weight_width_scale: float = 5,
     label_pos: float = 0.7,
->>>>>>> a8d6229b
 ):
     """
     Plots a directed graph of layered paths with optional node coloring based on
@@ -908,7 +904,6 @@
         node_activation_max (float, optional): The maximum value for node activation. If
             not provided, the maximum value of node activations is used. Defaults to
             None.
-<<<<<<< HEAD
         edge_text (bool, optional): Whether to display edge weights as text on the plot.
             Defaults to True.
         highlight_nodes (list[str], optional): A list of node names to highlight bold in the
@@ -918,13 +913,8 @@
         file_name (str, optional): The name of the file to save the plot. 
             Defaults to "layered_paths" in the local directory 
             (.html if interactive and .pdf if static).
-=======
-        weight_width_scale (float, optional): A scaling factor for the edge widths.
-            Defaults to 5. The width of the edges is determined by multiplying the
-            weights by this scale factor, with a minimum width of 0.1.
         label_pos (float, optional): The position of the edge labels. Defaults to 0.7.
             Bigger values move the labels closer to the left of the edge.
->>>>>>> a8d6229b
 
     Returns:
         None: This function does not return a value. It generates a plot using
@@ -976,15 +966,6 @@
     # Labels for nodes
     labels = dict(zip(path_df.post_layer, path_df.post))
     labels.update(dict(zip(path_df.pre_layer, path_df.pre)))
-
-<<<<<<< HEAD
-=======
-    # Determine the width of the edges
-    weights = [G[u][v]["weight"] for u, v in G.edges()]
-    widths = [
-        max(0.1, w * weight_width_scale) for w in weights
-    ]  # Scale weights for visibility, min 0.1
->>>>>>> a8d6229b
 
     # Generate positions
     from .path_finding import create_layered_positions
@@ -1142,7 +1123,6 @@
             ax=ax
         )
 
-<<<<<<< HEAD
         if edge_text:
             edge_labels = {
                 (u, v): f"{(weight_min+(weight_max - weight_min)*(G[u][v]['weight']-1)/9):.{weight_decimals}f}"
@@ -1152,6 +1132,7 @@
                 G,
                 pos=positions,
                 edge_labels=edge_labels,
+                label_pos=label_pos,
                 font_size=14,
                 rotate=False,
                 ax=ax,
@@ -1161,22 +1142,6 @@
         fig.savefig(file_name+'.pdf')
         print(f"Graph saved as {file_name}.pdf")
         plt.show()
-=======
-    edge_labels = {
-        (u, v): f'{data["weight"]:.{weight_decimals}f}'
-        for u, v, data in G.edges(data=True)
-    }
-    nx.draw_networkx_edge_labels(
-        G,
-        pos=positions,
-        edge_labels=edge_labels,
-        label_pos=label_pos,
-        #  font_color='red'
-        ax=ax,
-    )
-    ax.set_ylim(0, 1)
-    plt.show()
->>>>>>> a8d6229b
 
 
 # def change_model_weights(model, df, mode, coefficient=0.1):
