--- conflicted
+++ resolved
@@ -217,23 +217,14 @@
     return adjacency
 
 
-<<<<<<< HEAD
-def modify_coo_matrix(sparse_matrix,
-                      input_idx: arrayable | None = None,
-                      output_idx: arrayable | None = None,
-                      value=None,
-                      updates_df: pd.DataFrame | None = None,
-                      re_normalize: bool = True):
-=======
 def modify_coo_matrix(
     sparse_matrix,
-    input_idx: arrayable = None,
-    output_idx: arrayable = None,
+    input_idx: arrayable | None = None,
+    output_idx: arrayable | None = None,
     value=None,
-    updates_df: pd.DataFrame = None,
+    updates_df: pd.DataFrame | None = None,
     re_normalize: bool = True,
 ):
->>>>>>> 4b49edad
     """
     Modify the values of a sparse matrix (either COO or CSR format) at
     specified indices.
@@ -487,27 +478,20 @@
         return cleaned_array
 
 
-<<<<<<< HEAD
-def get_ngl_link(df: pd.DataFrame | pd.Series, no_connection_invisible: bool = True, group_by: dict | None = None, colour_saturation: float = 0.4,
-                 scene=None, source: list | None = None, normalise: str | None = None,
-                 include_postsynaptic_neuron: bool = False, diff_colours_per_layer: bool = False, colors: list | None = None, colormap: str = 'viridis',
-                 df_format: str = 'wide') -> str:
-=======
 def get_ngl_link(
     df: pd.DataFrame | pd.Series,
     no_connection_invisible: bool = True,
-    group_by: dict = None,
+    group_by: dict | None = None,
     colour_saturation: float = 0.4,
     scene=None,
-    source: list = None,
-    normalise: str = None,
+    source: list | None = None,
+    normalise: str | None = None,
     include_postsynaptic_neuron: bool = False,
     diff_colours_per_layer: bool = False,
-    colors: list = None,
+    colors: list | None = None,
     colormap: str = "viridis",
     df_format: str = "wide",
 ) -> str:
->>>>>>> 4b49edad
     """
     Generates a Neuroglancer link with layers based on the neuron ids and the
     values in `df`.
@@ -741,17 +725,13 @@
     return scene.url
 
 
-<<<<<<< HEAD
-def get_activations(array, global_indices: arrayable, idx_map: dict | None = None, top_n=None, threshold=None):
-=======
 def get_activations(
     array,
     global_indices: arrayable,
-    idx_map: dict = None,
+    idx_map: dict | None = None,
     top_n=None,
     threshold=None,
 ):
->>>>>>> 4b49edad
     """
     Get activation for neurons (in rows) in `array` for each time step (in
     columns). Optionally group neurons by `idx_map`, and filter by `top_n` or
@@ -859,11 +839,6 @@
     return result
 
 
-<<<<<<< HEAD
-def plot_layered_paths(path_df: pd.DataFrame, figsize: tuple = (10, 8), priority_indices=None, sort_by_activation: bool = False,
-                       fraction: float = 0.03, pad: float = 0.02, weight_decimals: int = 2,
-                       neuron_to_sign: dict | None = None, sign_color_map: dict = {1: 'red', -1: 'blue'}):
-=======
 def plot_layered_paths(
     path_df: pd.DataFrame,
     figsize: tuple = (10, 8),
@@ -872,10 +847,9 @@
     fraction: float = 0.03,
     pad: float = 0.02,
     weight_decimals: int = 2,
-    neuron_to_sign: dict = None,
+    neuron_to_sign: dict | None = None,
     sign_color_map: dict = {1: "red", -1: "blue"},
 ):
->>>>>>> 4b49edad
     """
     Plots a directed graph of layered paths with optional node coloring based
     on activation values.
@@ -1399,12 +1373,6 @@
     display(result_dp)
 
 
-<<<<<<< HEAD
-def compare_connectivity(m1, m2,
-                         inidx1, outidx1, inidx2, outidx2,
-                         g1_pre=None, g1_post=None, g2_pre=None, g2_post=None, suffices: List[str] = ['_l', '_2'],
-                         remove_na_rows: bool = True, display: bool = True, threshold=0, sort_within: str = 'column', sort_by: str | None = None):
-=======
 def compare_connectivity(
     m1,
     m2,
@@ -1421,9 +1389,8 @@
     display: bool = True,
     threshold: float = 0,
     sort_within: str = "column",
-    sort_by: str = None,
+    sort_by: str | None = None,
 ):
->>>>>>> 4b49edad
     """
     Compare the connectivity between two matrices.
 
