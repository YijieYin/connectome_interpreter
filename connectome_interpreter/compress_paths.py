# Standard library imports
import math
from typing import List
import os
import gc

# Third-party package imports
import ipywidgets as widgets
import matplotlib.pyplot as plt
import numpy as np
import numpy.typing as npt
import pandas as pd
import plotly.express as px
import scipy as sp
import seaborn as sns
import torch
from IPython.display import display
from scipy.sparse import csr_matrix, issparse, csc_matrix, coo_matrix
from tqdm import tqdm

from .utils import (
    dynamic_representation,
    group_edge_by,
    tensor_to_csc,
    to_nparray,
    torch_sparse_where,
    arrayable,
    scipy_sparse_to_pytorch,
)


def compress_paths(
    A: sp.sparse.spmatrix,
    step_number: int,
    threshold: float = 0,
    output_threshold: float = 1e-4,
    root: bool = False,
    chunkSize=5000,
    device: torch.device = torch.device("cuda" if torch.cuda.is_available() else "cpu"),
    save_to_disk: bool = False,
    save_path: str = "./",
    save_prefix: str = "step_",
    return_results: bool = True,
    high_cpu_ram: bool = True,
    output_dtype: np.dtype = np.float32,
    density_threshold: float = 0.2,  # Save as dense if density exceeds this
):
    """
    Computes A^0 to A^n by chunking the computation to save memory.
    Results are thresholded and returned as a list of sparse scipy matrices or numpy
    arrays.

    Args:
        A (scipy.sparse.matrix): The connectivity matrix as a scipy
            sparse matrix.
        step_number (int): Power to raise A to.
        threshold (float): Threshold to apply to the matrix after each multiplication.
            If 0, no thresholding is applied.
        output_threshold (float): Threshold to apply to the output (>=), but not during
            matrix multiplication.
        root (bool): If True, take the n-th root of the result in output.
        chunkSize (int): Size of the chunks to process at a time. This determines
            the memory usage (on GPU if available). e.g. it might need A + (A.shape[0] *
            chunkSize) * float32 / 8 btes.
        device (torch.device): Device to use for computation. Uses GPU if available.
        save_to_disk (bool): If True, save the results to disk.
        save_path (str): Path to save the results.
        save_prefix (str): Prefix to use for the saved files.
        return_results (bool, optional): Whether to return the results as a list
            of sparse matrices. Defaults to True. If False, returns an empty list.
        high_cpu_ram (bool): if high_cpu_ram, keep all the resulting chunked sparse
            matrices in memory, before combining and writing to disk altogether. if
            False, write each chunk to disk to a temporary directory as soon as it is
            computed, and combine them at the end.
        output_dtype (np.dtype): Data type to use for the output matrices. Defaults
            to np.float32.
        density_threshold (float): If the density of the matrix exceeds this threshold,
            the matrix is saved as dense. Defaults to 0.2.

    Returns:
        List[scipy.sparse.csr_matrix or numpy.ndarray]: List of matrices representing
        A^0 to A^n.
    """
    assert A.shape[0] == A.shape[1], "Matrix A must be square"
    assert step_number > 0, "Power n must be positive"

    # Turn A into a torch sparse tensor
    A = scipy_sparse_to_pytorch(A).to(device)

    matrix_size = A.shape[0]
    num_chunks = (matrix_size + chunkSize - 1) // chunkSize  # Ceiling division

<<<<<<< HEAD
    # Initialize empty dictionaries of empty lists to collect COO data
    rows: dict[int, list[npt.NDArray]] = {idx: [] for idx in range(step_number)}
    cols: dict[int, list[npt.NDArray]] = {idx: [] for idx in range(step_number)}
    data: dict[int, list[npt.NDArray]] = {idx: [] for idx in range(step_number)}
=======
    # Create save directory if needed
    if save_to_disk and not os.path.exists(save_path):
        os.makedirs(save_path)

    # Prepare temporary storage method
    if high_cpu_ram:
        # Initialize dictionaries to collect COO data
        rows = {idx: [] for idx in range(step_number)}
        cols = {idx: [] for idx in range(step_number)}
        data = {idx: [] for idx in range(step_number)}
    else:
        # Create temporary directory for chunks
        temp_dir = os.path.join(os.getcwd(), "temp_chunks")
        if not os.path.exists(temp_dir):
            os.makedirs(temp_dir)
>>>>>>> 0f191119

    # Process each chunk
    for chunk_idx in tqdm(range(num_chunks)):
        # Define the range for this chunk
        start_col = chunk_idx * chunkSize
        end_col = min((chunk_idx + 1) * chunkSize, matrix_size)
        current_chunk_size = end_col - start_col

        for power in range(step_number):
            # Compute the result for this chunk and power
            if power == 0:
                # For A^1, extract the relevant columns from A
                indices = A._indices()
                values = A._values()

                # Filter to include only columns in current chunk
                col_mask = (indices[1, :] >= start_col) & (indices[1, :] < end_col)
                result_indices = indices[:, col_mask].clone()
                result_values = values[col_mask].clone()

                # Adjust column indices to be relative to start_col
                result_indices[1, :] -= start_col

                # Create sparse tensor for this column chunk
                result = torch.sparse_coo_tensor(
                    result_indices,
                    result_values,
                    (matrix_size, current_chunk_size),
                    device=device,
                ).to_dense()

                if threshold > 0:
                    result = torch.where(
                        torch.abs(result) < threshold,
                        torch.tensor(0.0).to(device),
                        result,
                    )
            else:
                # Matrix multiplication for higher powers
                result = torch.sparse.mm(A, result)

                if threshold > 0:
                    result = torch.where(
                        torch.abs(result) < threshold,
                        torch.tensor(0.0).to(device),
                        result,
                    )

                # Force garbage collection
                gc.collect()
                if torch.cuda.is_available():
                    torch.cuda.empty_cache()

            # Apply root if requested
            if root:
                result_root = torch.sign(result) * torch.abs(result) ** (
                    1 / (power + 1)
                )

            # Apply output threshold and collect non-zero entries
            mask = torch.abs(result) >= output_threshold
<<<<<<< HEAD
            chunk_data: npt.NDArray
            _chunk_rows, _chunk_cols = torch.nonzero(mask, as_tuple=True)
=======
            chunk_rows, chunk_cols = torch.nonzero(mask, as_tuple=True)

            # Get values based on whether root was applied
>>>>>>> 0f191119
            if root:
                chunk_data = (
                    result_root[chunk_rows, chunk_cols]
                    .cpu()
                    .numpy()
                    .astype(output_dtype)
                )
            else:
                chunk_data = (
                    result[chunk_rows, chunk_cols].cpu().numpy().astype(output_dtype)
                )

<<<<<<< HEAD
            # Adjust column indices to global coordinates
            chunk_cols: npt.NDArray = _chunk_cols.cpu().numpy() + start_col
            chunk_rows: npt.NDArray = _chunk_rows.cpu().numpy()
=======
            # Convert to CPU
            chunk_cols = chunk_cols.cpu().numpy()
            chunk_rows = chunk_rows.cpu().numpy()
>>>>>>> 0f191119

            # Store the data based on RAM usage preference
            if high_cpu_ram:
                # Adjust column indices to global coordinates
                global_cols = chunk_cols + start_col
                # Store in memory
                rows[power].append(chunk_rows)
                cols[power].append(global_cols)
                data[power].append(chunk_data)
            else:
                # Save chunk to disk
                sparse_chunk = sp.sparse.coo_matrix(
                    (chunk_data, (chunk_rows, chunk_cols)),
                    shape=(matrix_size, current_chunk_size),
                )
                sparse_chunk.eliminate_zeros()
                sp.sparse.save_npz(
                    os.path.join(temp_dir, f"step_{power}_chunk_{chunk_idx}.npz"),
                    sparse_chunk,
                )

        # Clear memory
        del result, mask, chunk_rows, chunk_cols, chunk_data
        gc.collect()
        if torch.cuda.is_available():
            torch.cuda.empty_cache()

    # Combine chunks and save results
    print("Combining data from all chunks")
    results = []

    for power in tqdm(range(step_number)):
        # Get all data for current power
        if high_cpu_ram:
            # Combine data from memory
            if rows[power]:  # Check if data was collected
                all_rows = np.concatenate(rows[power])
                all_cols = np.concatenate(cols[power])
                all_data = np.concatenate(data[power])
            else:
                all_rows = np.array([])
                all_cols = np.array([])
                all_data = np.array([])
        else:
            # Combine data from disk
            all_rows, all_cols, all_data = [], [], []

            for chunk_idx in range(num_chunks):
                # Load chunk from disk
                sparse_chunk = sp.sparse.load_npz(
                    os.path.join(temp_dir, f"step_{power}_chunk_{chunk_idx}.npz")
                )
                # Adjust column indices
                sparse_chunk.col += chunk_idx * chunkSize
                # Append data
                all_rows.append(sparse_chunk.row)
                all_cols.append(sparse_chunk.col)
                all_data.append(sparse_chunk.data)
                # Clean up
                del sparse_chunk
                gc.collect()

            # Combine all chunks
            all_rows = np.concatenate(all_rows)
            all_cols = np.concatenate(all_cols)
            all_data = np.concatenate(all_data)

        # Calculate density from the data directly
        nnz = len(all_data)
        density = nnz / (matrix_size**2)
        print(
            f"Matrix {power} has {nnz} non-zero elements ({density*100:.6f}% of full matrix)"
        )

        # Choose the appropriate format based on density
        if density > density_threshold:
            print(
                f"Creating matrix {power} in dense format (density: {density*100:.6f}%)"
            )
            # Create dense matrix directly instead of converting from sparse
            dense_result = np.zeros((matrix_size, matrix_size), dtype=output_dtype)
            dense_result[all_rows, all_cols] = all_data

            # Save to disk if requested
            if save_to_disk:
                np.save(
                    os.path.join(save_path, f"{save_prefix}{power}.npy"), dense_result
                )

            # Add to results if requested
            if return_results:
                results.append(dense_result)

            # Clean up
            del dense_result
        else:
            # Create sparse matrix
            sparse_result = sp.sparse.coo_matrix(
                (all_data, (all_rows, all_cols)), shape=(matrix_size, matrix_size)
            ).tocsc()
            sparse_result.eliminate_zeros()

            # Save sparse matrix if requested
            if save_to_disk:
                sp.sparse.save_npz(
                    os.path.join(save_path, f"{save_prefix}{power}.npz"), sparse_result
                )

            # Add to results if requested
            if return_results:
                results.append(sparse_result)

            # Clean up
            del sparse_result

        # Clean up
        del all_rows, all_cols, all_data
        gc.collect()

    # Clean up temporary files if using disk storage
    if not high_cpu_ram:
        for power in range(step_number):
            for chunk_idx in range(num_chunks):
                os.remove(os.path.join(temp_dir, f"step_{power}_chunk_{chunk_idx}.npz"))
        os.rmdir(temp_dir)

    # Final cleanup
    torch.cuda.empty_cache()
    gc.collect()

    return results


def compress_paths_dense_chunked(
    inprop: csc_matrix,
    step_number: int,
    threshold: float = 0,
    output_threshold: float = 1e-4,
    root: bool = False,
    chunkSize: int = 10000,
    dtype: torch.dtype = torch.float32,
    device: torch.device = torch.device("cuda" if torch.cuda.is_available() else "cpu"),
    save_to_disk: bool = False,
    save_path: str = "./",
    save_prefix: str = "step_",
) -> list:
    """Performs iterative multiplication of a sparse matrix `inprop` for a specified
    number of steps, applying thresholding to filter out values below a certain
    `threshold` to optimize memory usage and computation speed.

    The function is optimized to run on GPU if available. It needs >=
    size_of_inprop.to_dense() * 3 amount of GPU memory, for matrix multiplication, and
    thresholding.

    This function multiplies the connectivity matrix (input in rows; output in columns)
    `inprop` with itself `step_number` times, with each step's result being thresholded
    to zero out elements below a given threshold. The function stores each step's result
    in a list, where each result is further processed to drop values below the
    `output_threshold` to save memory.

    Args:
        inprop (scipy.sparse.matrix): The connectivity matrix as a scipy
            sparse matrix.
        step_number (int): The number of iterations to perform the matrix
            multiplication.
        threshold (float, optional): The threshold value to apply after each
            multiplication. Values below this threshold are set to zero.
            Defaults to 0.
        output_threshold (float, optional): The threshold value to apply to
            the final output, used to reduce output size. Defaults to 1e-4.
        root (bool, optional): Whether to take the nth root of the output.
            This can be understood as "the average direct connection strength"
            (when root=True), as opposed to "the proportion of influence among
            all partners n steps away" (when root=False). Defaults to False.
        chunkSize (int, optional): The size of the chunks to split the matrix
            into for matrix multiplication. Defaults to 10000.
        dtype (torch.dtype, optional): The data type to use for the tensor
            calculations. Defaults to torch.float32.
        device (torch.device, optional): The device to use for the tensor
            calculations. Defaults to torch.device("cuda" if
            torch.cuda.is_available() else "cpu").
        save_to_disk (bool, optional): Whether to save the output matrices to
            disk. Defaults to False.
        save_path (str, optional): The path to save the output matrices to.
            Defaults to "./" (the current folder).
        save_prefix (str, optional): The prefix to use for the output matrix
            filenames. Defaults to ``"step_"``.

    Returns:
        list: A list of scipy.sparse.csc_matrix objects, each representing
            connectivity from all neurons to all neurons n steps away.

    Note:
        This function requires PyTorch and is designed to automatically
        utilize CUDA-enabled GPU devices if available to accelerate
        computations. The input matrix `inprop` is converted to a dense tensor
        before processing.

    Example:
        >>> from scipy.sparse import csc_matrix
        >>> import numpy as np
        >>> inprop = csc_matrix(np.array([[0.1, 0.2], [0.3, 0.4]]))
        >>> step_number = 2
        >>> compressed_paths = compress_paths(inprop, step_number,
                                              threshold=0.1,
                                              output_threshold=0.01)
        >>> print(compressed_paths)
    """
    steps_fast: List[csc_matrix] = []

    if not isinstance(inprop, csc_matrix):
        inprop = inprop.tocsc()

    # check that step_number>0
    if step_number < 1:
        raise ValueError("step_number should be greater than 0")

    size = inprop.shape[0]

    chunks = math.ceil(size / chunkSize)

    with torch.no_grad():
        for i in tqdm(range(step_number)):

            if i == 0:
                out_tensor = torch.tensor(inprop.toarray(), dtype=dtype)
            else:
                out_tensor_new = torch.zeros(size, size, dtype=dtype)
                colLow = 0
                colHigh = chunkSize
                for colChunk in range(chunks):  # iterate chunks colwise
                    rowLow = 0
                    rowHigh = chunkSize

                    in_col = torch.tensor(
                        inprop[:, colLow:colHigh].toarray(), dtype=dtype
                    ).to(device)
                    # shape: size x chunkSize; on GPU

                    for rowChunk in range(chunks):  # iterate chunks rowwise
                        in_rows = out_tensor[rowLow:rowHigh, :].to(device)
                        # shape: chunkSize x size; on GPU
                        out_tensor_new[rowLow:rowHigh, colLow:colHigh] = torch.matmul(
                            in_rows, in_col
                        ).to("cpu")
                        # shape: chunkSize x chunkSize; on CPU

                        rowLow += chunkSize
                        rowHigh += chunkSize
                        rowHigh = min(rowHigh, size)

                        del in_rows
                    del in_col
                    torch.cuda.empty_cache()
                    colLow += chunkSize
                    colHigh += chunkSize
                    colHigh = min(colHigh, size)

                out_tensor = out_tensor_new
                del out_tensor_new
                # Clear PyTorch CUDA cache
                torch.cuda.empty_cache()

            # Thresholding during matmul
            if threshold != 0:
                out_tensor = torch.where(
                    out_tensor >= threshold,
                    out_tensor,
                    torch.tensor(0.0, dtype=dtype),
                )

            # Convert to csc for output
            out_csc = tensor_to_csc(out_tensor)
            out_csc.eliminate_zeros()

            if root:
                out_csc.data = np.power(out_csc.data, 1 / (i + 1))

            if output_threshold > 0:
                out_csc.data = np.where(
                    out_csc.data >= output_threshold, out_csc.data, 0
                )
                out_csc.eliminate_zeros()

            if save_to_disk:
                sp.sparse.save_npz(
                    os.path.join(save_path, f"{save_prefix}{i}.npz"), out_csc
                )
            else:
                steps_fast.append(out_csc)
            del out_csc

    # remove all variables
    del out_tensor
    torch.cuda.empty_cache()

    return steps_fast


# below: not chunked version
def compress_paths_not_chunked(
    inprop, step_number, threshold=0, output_threshold=1e-4, root=False
):
    """As above, but without chunking.

    This would be more demanding for GPU RAM.
    """
    steps_fast = []
    device = torch.device("cuda" if torch.cuda.is_available() else "cpu")

    inprop_tensor = torch.tensor(inprop.toarray(), device=device)

    with torch.no_grad():
        for i in tqdm(range(step_number)):
            if i == 0:
                out_tensor = inprop_tensor.clone()
            else:
                out_tensor = torch.matmul(out_tensor, inprop_tensor)

            # Thresholding during matmul
            if threshold != 0:
                out_tensor = torch.where(
                    out_tensor >= threshold,
                    out_tensor,
                    torch.tensor(0.0, device=device),
                )

            # Convert to csc for output
            out_csc = tensor_to_csc(out_tensor.to("cpu"))
            out_csc.eliminate_zeros()

            if root:
                out_csc.data = np.power(out_csc.data, 1 / (i + 1))

            if output_threshold > 0:
                out_csc.data = np.where(
                    out_csc.data >= output_threshold, out_csc.data, 0
                )
                out_csc.eliminate_zeros()

            steps_fast.append(out_csc)
            torch.cuda.empty_cache()

    return steps_fast


def compress_paths_signed(
    inprop,
    idx_to_sign: dict,
    target_layer_number: int,
    threshold: float = 0,
    output_threshold: float = 1e-4,
    root: bool = False,
    chunkSize: int = 2000,
    save_path: str = "./",
    return_results: bool = True,
):
    """Calculates the excitatory and inhibitory influences across specified layers of a
    neural network, using PyTorch for GPU acceleration. Even numbers of inhibition is
    treated as excitation.

    Args:
        inprop (scipy.sparse.csc_matrix): The initial connectivity matrix representing
            direct connections between all neurons, shape (n_neurons, n_neurons).
        idx_to_sign (dict): A dictionary mapping neuron indices to the sign of output
            (1 for excitatory, -1 for inhibitory).
        target_layer_number (int): The number of layers through which to calculate
            influences. 1 for direct connections, 2 for one step away, etc.
        threshold (float, optional): A value to threshold the influences during
            calculation; influences below this value are set to zero, and not passed on.
            Defaults to 0.
        output_threshold (float, optional): A threshold for the final output to reduce
            output file size, with values below this threshold set to zero. Defaults to
            1e-4.
        root (bool, optional): Whether to take the nth root of the output. This can be
            understood as "the average direct connection strength" (when root=True), as
            opposed to "the proportion of influence among all partners n steps away"
            (when root=False). Defaults to False.
        chunkSize (int, optional): The size of the chunks to split the matrix into for
            matrix multiplication. Defaults to 5000. A chunk is a dense matrix of size
            (chunkSize, n_neurons). This determines the memory usage: e.g. 2000 * 160000
            * float32 / 8 bytes / 1e9 = 1.28 GB. We need two copies (one excitation, one
            inhibition), plus the sparse representations of the (n_neurons, n_neurons)
            matrix.
        save_path (str, optional): Path to save the results. Defaults to "./".
        return_results (bool, optional): Whether to return the results as a list
            of sparse matrices. Defaults to True.

    Returns:
        Tuple[List[scipy.sparse.csc_matrix], List[scipy.sparse.csc_matrix]]:
            Two lists of sparse matrices representing the excitatory and
            inhibitory influences, respectively, up to the specified target
            layer.
    """
    # if inprop is not a coo matrix, convert it
    if not issparse(inprop):
        # raise error
        raise ValueError("inprop must be a scipy sparse matrix")
    if not isinstance(inprop, coo_matrix):
        inprop = inprop.tocoo()

    device = torch.device("cuda" if torch.cuda.is_available() else "cpu")
    e_idx = [i for i in range(len(idx_to_sign)) if idx_to_sign[i] == 1]
    i_idx = [i for i in range(len(idx_to_sign)) if idx_to_sign[i] == -1]

    matrix_size = inprop.shape[0]
    num_chunks = (matrix_size + chunkSize - 1) // chunkSize  # Ceiling division

    # make a temporary directory to save the chunks
    temp_dir = os.path.join(os.getcwd(), "temp_chunks")
    if not os.path.exists(temp_dir):
        os.makedirs(temp_dir)

    # Filter out e/i rows directly in COO format
    e_mask = np.isin(inprop.row, e_idx)
    i_mask = np.isin(inprop.row, i_idx)

    direct_e_sender = sp.sparse.coo_matrix(
        (
            inprop.data[e_mask],
            (inprop.row[e_mask], inprop.col[e_mask]),
        ),
        shape=inprop.shape,
    ).tocsr()
    direct_i_sender = sp.sparse.coo_matrix(
        (
            inprop.data[i_mask],
            (inprop.row[i_mask], inprop.col[i_mask]),
        ),
        shape=inprop.shape,
    ).tocsr()

    if target_layer_number == 1:
        return [direct_e_sender.tocsc()], [direct_i_sender.tocsc()]

    # shape: (n_neurons, n_neurons)
    direct_e_sender_tensor = scipy_sparse_to_pytorch(direct_e_sender, device=device)
    # shape: (n_neurons, n_neurons)
    direct_i_sender_tensor = scipy_sparse_to_pytorch(direct_i_sender, device=device)

    for chunk_idx in tqdm(range(num_chunks)):
        # Define the range for this chunk
        start_row = chunk_idx * chunkSize
        end_row = min((chunk_idx + 1) * chunkSize, matrix_size)
        current_chunk_size = end_row - start_row

        for layer in range(target_layer_number):
            if layer == 0:
                # For inprop^1, just take the corresponding rows, and turn into tensor
                # shape: (chunkSize, n_neurons)
                dense_e = torch.tensor(
                    direct_e_sender[start_row:end_row, :].toarray(),
                    dtype=torch.float32,
                    device=device,
                )
                dense_i = torch.tensor(
                    direct_i_sender[start_row:end_row, :].toarray(),
                    dtype=torch.float32,
                    device=device,
                )
            else:
                past_dense_e = dense_e.clone()
                # E = ee and ii added
                # shape: (chunkSize, n_neurons)
                dense_e = torch.sparse.mm(
                    dense_e, direct_e_sender_tensor
                ) + torch.sparse.mm(dense_i, direct_i_sender_tensor)

                # I = E * I + I * E
                # shape: (chunkSize, n_neurons)
                dense_i = torch.sparse.mm(
                    past_dense_e, direct_i_sender_tensor
                ) + torch.sparse.mm(dense_i, direct_e_sender_tensor)

            # Apply thresholding
            if threshold > 0:
                dense_e = torch.where(
                    dense_e >= threshold,
                    dense_e,
                    torch.tensor(0.0, device=device),
                )
                dense_i = torch.where(
                    dense_i >= threshold,
                    dense_i,
                    torch.tensor(0.0, device=device),
                )

            # force garbage collection after each multiplication
            gc.collect()
            if torch.cuda.is_available():
                torch.cuda.empty_cache()

            # Convert to csc for output
            mask_e = torch.abs(dense_e) >= output_threshold
            mask_i = torch.abs(dense_i) >= output_threshold
            chunk_rows_e, chunk_cols_e = torch.nonzero(mask_e, as_tuple=True)
            chunk_rows_i, chunk_cols_i = torch.nonzero(mask_i, as_tuple=True)
            if root:
                chunk_data_e = (
                    (
                        torch.sign(dense_e[chunk_rows_e, chunk_cols_e])
                        * torch.abs(dense_e[chunk_rows_e, chunk_cols_e])
                        ** (1 / (layer + 1))
                    )
                    .cpu()
                    .numpy()
                )
                chunk_data_i = (
                    (
                        torch.sign(dense_i[chunk_rows_i, chunk_cols_i])
                        * torch.abs(dense_i[chunk_rows_i, chunk_cols_i])
                        ** (1 / (layer + 1))
                    )
                    .cpu()
                    .numpy()
                )
            else:
                chunk_data_e = dense_e[chunk_rows_e, chunk_cols_e].cpu().numpy()
                chunk_data_i = dense_i[chunk_rows_i, chunk_cols_i].cpu().numpy()

            # save the chunked data to disk as scipy sparse matrices
            sparse_e = sp.sparse.coo_matrix(
                (
                    chunk_data_e,
                    (chunk_rows_e.cpu().numpy(), chunk_cols_e.cpu().numpy()),
                ),
                shape=(current_chunk_size, matrix_size),
            )
            sparse_i = sp.sparse.coo_matrix(
                (
                    chunk_data_i,
                    (chunk_rows_i.cpu().numpy(), chunk_cols_i.cpu().numpy()),
                ),
                shape=(current_chunk_size, matrix_size),
            )
            sparse_e.eliminate_zeros()
            sparse_i.eliminate_zeros()

            # save the sparse matrices to disk
            sp.sparse.save_npz(
                os.path.join(temp_dir, f"step_{layer}_e_{chunk_idx}.npz"), sparse_e
            )
            sp.sparse.save_npz(
                os.path.join(temp_dir, f"step_{layer}_i_{chunk_idx}.npz"), sparse_i
            )
            del sparse_e, sparse_i
            gc.collect()
            if torch.cuda.is_available():
                torch.cuda.empty_cache()

    # Combine all data -----------------
    print("Combining data from all chunks")
    stepse = []
    stepsi = []
    # if save_path isn't already a directory, make it
    if not os.path.exists(save_path):
        os.makedirs(save_path)

    for layer in tqdm(range(target_layer_number)):
        # first combine the es ----
        rows = []
        cols = []
        data = []
        for chunk_idx in range(num_chunks):
            # load the chunked data from disk
            sparse_e = sp.sparse.load_npz(
                os.path.join(temp_dir, f"step_{layer}_e_{chunk_idx}.npz")
            )
            # adjust the row indices to account for the chunk offset
            sparse_e.row += chunk_idx * chunkSize
            # append the data to the lists
            rows.append(sparse_e.row)
            cols.append(sparse_e.col)
            data.append(sparse_e.data)
            # delete the sparse matrix to save memory
            del sparse_e
            gc.collect()

        # combine the data
        rows = np.concatenate(rows)
        cols = np.concatenate(cols)
        data = np.concatenate(data)
        # create the sparse matrix
        sparse_e = sp.sparse.coo_matrix(
            (data, (rows, cols)), shape=(matrix_size, matrix_size)
        ).tocsc()
        sparse_e.eliminate_zeros()
        # save the sparse matrix to disk
        sp.sparse.save_npz(os.path.join(save_path, f"step_{layer}_e.npz"), sparse_e)
        if return_results:
            stepse.append(sparse_e)
        # delete the sparse matrix to save memory
        del sparse_e
        gc.collect()

        # now combine the is ----
        rows = []
        cols = []
        data = []
        for chunk_idx in range(num_chunks):
            # load the chunked data from disk
            sparse_i = sp.sparse.load_npz(
                os.path.join(temp_dir, f"step_{layer}_i_{chunk_idx}.npz")
            )
            # adjust the row indices to account for the chunk offset
            sparse_i.row += chunk_idx * chunkSize
            # append the data to the lists
            rows.append(sparse_i.row)
            cols.append(sparse_i.col)
            data.append(sparse_i.data)
            # delete the sparse matrix to save memory
            del sparse_i
            gc.collect()
        # combine the data
        rows = np.concatenate(rows)
        cols = np.concatenate(cols)
        data = np.concatenate(data)
        # create the sparse matrix
        sparse_i = sp.sparse.coo_matrix(
            (data, (rows, cols)), shape=(matrix_size, matrix_size)
        ).tocsc()
        sparse_i.eliminate_zeros()
        if return_results:
            stepsi.append(sparse_i)
        # save the sparse matrix to disk
        sp.sparse.save_npz(os.path.join(save_path, f"step_{layer}_i.npz"), sparse_i)
        # delete the sparse matrix to save memory
        del sparse_i
        gc.collect()

    # remove the temporary directory
    for layer in range(target_layer_number):
        for chunk_idx in range(num_chunks):
            os.remove(os.path.join(temp_dir, f"step_{layer}_e_{chunk_idx}.npz"))
            os.remove(os.path.join(temp_dir, f"step_{layer}_i_{chunk_idx}.npz"))
    os.rmdir(temp_dir)
    # remove all variables
    del direct_e_sender, direct_i_sender
    torch.cuda.empty_cache()
    # clear the cache
    gc.collect()

    return stepse, stepsi


def compress_paths_signed_no_chunking(
    inprop,
    idx_to_sign,
    target_layer_number,
    threshold=0,
    output_threshold=1e-4,
    root=False,
):
    """Calculates the excitatory and inhibitory influences across specified
    layers of a neural network, using PyTorch for GPU acceleration. This
    function processes a connectivity matrix (where presynaptic neurons are
    represented by rows and postsynaptic neurons by columns) to distinguish and
    compute the influence of excitatory and inhibitory neurons at each layer.

    Args:
        inprop (scipy.sparse.csc_matrix): The initial connectivity matrix
        representing direct connections between adjacent layers.
        idx_to_sign (dict): A dictionary mapping neuron indices to their types
        (1 for excitatory, -1 for inhibitory), used to differentiate between
        excitatory and inhibitory influences.
        target_layer_number (int): The number of layers through which to
        calculate influences, starting from the second layer (with the first
        layer's influence, the direct connectivity, being defined by `inprop`).
        threshold (float, optional): A value to threshold the influences;
        influences below this value are set to zero, and not passed on in
        future layers. Defaults to 0.
        output_threshold (float, optional): A threshold for the final output
        to reduce memory usage, with values below this threshold set to zero.
        Defaults to 1e-4.
        root (bool, optional): Whether to take the nth root of the output.
        This can be understood as "the average direct connection strength"
        (when root=True), as opposed to "the proportion of influence among all
        partners n steps away" (when root=False). Defaults to False.

    Returns:
        Tuple[List[scipy.sparse.csc_matrix], List[scipy.sparse.csc_matrix]]:
            Two lists of sparse matrices representing the excitatory and
            inhibitory influences, respectively, up to the specified target
            layer.

    Note:
        This function is ideal with GPU support. Ensure your environment
        supports CUDA and that PyTorch is correctly installed.
    """

    device = torch.device("cuda" if torch.cuda.is_available() else "cpu")
    inprop_tensor = torch.tensor(inprop.toarray(), device=device, dtype=torch.float32)

    # Create masks for excitatory and inhibitory neurons
    n_neurons = inprop_tensor.shape[0]
    excitatory_mask = torch.tensor(
        [1 if idx_to_sign[i] == 1 else 0 for i in range(n_neurons)],
        dtype=torch.float32,
        device=device,
    )
    inhibitory_mask = torch.tensor(
        [1 if idx_to_sign[i] == -1 else 0 for i in range(n_neurons)],
        dtype=torch.float32,
        device=device,
    )
    print(
        "Number of excitatory neurons: "
        + str(excitatory_mask.unique(return_counts=True)[1][1].cpu().numpy())
    )
    print(
        "Number of inhibitory neurons: "
        + str(inhibitory_mask.unique(return_counts=True)[1][1].cpu().numpy())
    )

    lne = torch.matmul(torch.diag(excitatory_mask), inprop_tensor)
    lni = torch.matmul(torch.diag(inhibitory_mask), inprop_tensor)
    lne_initial = lne.clone()
    lni_initial = lni.clone()

    steps_excitatory = []
    steps_inhibitory = []

    for layer in tqdm(range(target_layer_number)):
        if layer != 0:
            # if layer ==0, return the direct excitatory and inhibitory
            # connections separately
            lne_new = torch.matmul(lne, lne_initial) + torch.matmul(lni, lni_initial)
            lni = torch.matmul(lne, lni_initial) + torch.matmul(lni, lne_initial)

            # Apply thresholding
            if threshold > 0:
                lne_new = torch_sparse_where(lne_new, threshold)
                lni = torch_sparse_where(lni, threshold)

            # Dynamic representation based on density
            lne = dynamic_representation(lne_new)
            lni = dynamic_representation(lni)
            torch.cuda.empty_cache()

        # possible alternative implementation: first root and threshold, then
        # move to CPU. But not sure if can root sparse tensor. So:
        stepe_csc = tensor_to_csc(lne.to("cpu"))
        stepi_csc = tensor_to_csc(lni.to("cpu"))

        if root:
            stepe_csc.data = np.power(stepe_csc.data, 1 / (layer + 1))
            stepi_csc.data = np.power(stepi_csc.data, 1 / (layer + 1))

        # then threshold
        if output_threshold > 0:
            stepe_csc.data = np.where(
                stepe_csc.data >= output_threshold, stepe_csc.data, 0
            )
            stepi_csc.data = np.where(
                stepi_csc.data >= output_threshold, stepi_csc.data, 0
            )

        stepe_csc.eliminate_zeros()
        stepi_csc.eliminate_zeros()

        steps_excitatory.append(stepe_csc)
        steps_inhibitory.append(stepi_csc)

    torch.cuda.empty_cache()

    return steps_excitatory, steps_inhibitory


def add_first_n_matrices(matrices, n):
    """Adds the first N connectivity matrices from a list, supporting different
    path lengths. This function is designed to work with scipy sparse matrices,
    and dense numpy matrices. Each matrix in the list represents connectivity
    information for a specific path length.

    Args:
        matrices (list): A list of connectivity matrices of different path
            lengths. The matrices can be scipy sparse matrices, or dense numpy
            arrays. The function expects all matrices in the list to be of the
            same type and shape.
        n (int): The number of initial matrices in the list to be summed. This
            number must not exceed the length of the matrices list.

    Returns:
        matrix: The resulting matrix after summing the first N matrices. The
        type of the returned matrix matches the type of the input matrices
        (scipy sparse matrix, or numpy array).

    Raises:
        ValueError: If the list of matrices is empty or if n is larger than
            the number of matrices available in the list.

    Example:
        >>> from scipy.sparse import csc_matrix
        >>> matrices = [csc_matrix([[1, 2], [3, 4]]),
                        csc_matrix([[5, 6], [7, 8]]),
                        csc_matrix([[9, 10], [11, 12]])]
        >>> n = 2
        >>> result_matrix = add_first_n_matrices(matrices, n)
        >>> print(result_matrix.toarray())
        [[ 6  8]
        [10 12]]

    Note:
        Ensure that all matrices in the list are of compatible types and
        shapes before using this function.
    """

    if not matrices:
        raise ValueError("The list of matrices is empty")
    if n > len(matrices):
        raise ValueError("n is larger than the number of matrices available")

    sum_matrix = matrices[0].copy()
    for i in range(1, n):
        sum_matrix += matrices[i]

    return sum_matrix


def result_summary(
    stepsn,
    inidx: arrayable,
    outidx: arrayable,
    inidx_map: dict | None = None,
    outidx_map: dict | None = None,
    display_output: bool = True,
    display_threshold: float = 1e-3,
    threshold_axis: str = "row",
    sort_within: str = "column",
    sort_names: str | List | None = None,
    pre_in_column: bool = False,
    include_undefined_groups: bool = False,
    outprop: bool = False,
):
    """Generates a summary of connections between different types of neurons,
    represented by their input and output indexes. The function calculates the
    total synaptic input from presynaptic neuron groups to an average neuron in
    each postsynaptic neuron group.

    Args:
        stepsn (scipy.sparse matrix or numpy.ndarray): Matrix representing the
            synaptic strengths between neurons, can be dense or sparse.
        inidx (int, float, list, set, numpy.ndarray, or pandas.Series): Array
            of indices representing the input (presynaptic) neurons, used to
            subset stepsn. nan values are removed.
        outidx (int, float, list, set, numpy.ndarray, or pandas.Series): Array
            of indices representing the output (postsynaptic) neurons.
        inidx_map (dict, optional): Mapping from indices to neuron groups for
            the input neurons. Defaults to None, in which case neurons are not
            grouped.
        outidx_map (dict, optional): Mapping from indices to neuron groups for
            the output neurons. Defaults to None, in which case it is set to
            be the same as inidx_map.
        display_output (bool, optional): Whether to display the output in a
            coloured dataframe. Defaults to True.
        display_threshold (float, optional): The minimum threshold for
            displaying the output. Defaults to 0.
        threshold_axis (str, optional): The axis to apply the display_threshold to.
            Defaults to 'row' (removing entire rows if no value exceeds
            display_threshold).
        sort_within (str, optional): The axis to sort the output in. Defaults
            to 'column'.
        sort_names (str or list, optional): the column/row name(s) to sort the
            result by. If none is provided, then sort by the first column/row.
        pre_in_column (bool, optional): Whether to have the presynaptic neuron
            groups as columns. Defaults to False (pre in rows, post: columns).
        include_undefined_groups (bool, optional): Whether to include
            undefined groups in the output. Defaults to False.

    Returns:
        pd.DataFrame: A dataframe representing the summed synaptic input from
        presynaptic neuron groups to an average neuron in each postsynaptic
        neuron group. This dataframe is always returned, regardless of the
        value of display_output.

    Displays:
        If display_output is True, the function will display a styled version
        of the resulting dataframe.
    """
    if inidx_map is None:
        inidx_map = {idx: idx for idx in range(stepsn.shape[0])}
    if outidx_map is None:
        outidx_map = inidx_map

    # remove nan values in inidx and outidx
    inidx = to_nparray(inidx)
    outidx = to_nparray(outidx)

    if issparse(stepsn):
        # if stepsn is coo, turn into csc
        if stepsn.format == "coo":
            stepsn = stepsn.tocsc()
        matrix = stepsn[:, outidx][inidx, :].toarray()
    else:
        matrix = stepsn[inidx, :][:, outidx]

    if include_undefined_groups:
        # fill the nan values in inidx_map (e.g. 17726: nan) and outidx_map
        # with 'undefined'
        inidx_map = {k: v if pd.notna(v) else "undefined" for k, v in inidx_map.items()}
        outidx_map = {
            k: v if pd.notna(v) else "undefined" for k, v in outidx_map.items()
        }

    # Create the dataframe
    df = pd.DataFrame(
        data=matrix,
        # choose what to group by here
        # if idx is mapped to root_id, if root_id is kept as int64, the
        # root_ids seem a bit messed up
        index=[str(inidx_map[key]) for key in inidx],
        columns=[str(outidx_map[key]) for key in outidx],
    )

    if not outprop:
        # Sum across rows: presynaptic neuron is in the rows
        # summing across neurons of the same type: total amount of input from that
        # type for the postsynaptic neuron
        summed_df = df.groupby(df.index).sum()

        # Average across columns and transpose back
        # averaging across columns of the same type:
        # on average, a neuron of that type receives x% input from a presynaptic type
        result_df = summed_df.T.groupby(level=0).mean().T
    else:
        # calculate the output proportion from an average source neuron to a target type
        # so first sum across columns
        summed_df = df.T.groupby(level=0).sum().T
        # then average across rows
        result_df = summed_df.groupby(summed_df.index).mean()

    if pre_in_column:
        result_df = result_df.T

    if display_threshold > 0:
        if threshold_axis == "row":
            # only display rows where any value >= display_threshold
            result_df = result_df[(result_df >= display_threshold).any(axis=1)]
        elif threshold_axis == "column":
            # only display columns where any value >= display_threshold
            result_df = result_df.loc[:, (result_df >= display_threshold).any(axis=0)]
        else:
            raise ValueError("threshold_axis must be either 'column' or 'row'.")

    if sort_within == "column":
        if sort_names is None:
            # sort result_df by the values in the first column, in descending
            # order
            result_df = result_df.sort_values(by=result_df.columns[0], ascending=False)
        elif isinstance(sort_names, str):
            sort_names = [sort_names]

        if sort_names is not None:
            if set(sort_names).issubset(result_df.columns):
                result_df = result_df.sort_values(by=sort_names, ascending=False)
            else:
                raise ValueError(
                    "sort_names must be present in the values of outidx_map."
                )
    elif sort_within == "row":
        # first sort rows by average row value in descending order
        result_df = result_df.loc[
            result_df.mean(axis=1).sort_values(ascending=False).index
        ]

        if sort_names is None:
            # sort result_df by the values in the first column, in descending
            # order
            result_df = result_df.sort_values(
                by=result_df.index[0], axis=1, ascending=False
            )
        elif isinstance(sort_names, str):
            sort_names = [sort_names]

        if sort_names is not None:
            if set(sort_names).issubset(result_df.index):
                result_df = result_df.sort_values(
                    by=sort_names, axis=1, ascending=False
                )
            else:
                raise ValueError(
                    "sort_names must be present in the values of inidx_map."
                )
    else:
        raise ValueError("sort_within must be either 'column' or 'row'.")

    if display_output:
        result_dp = result_df.style.background_gradient(
            cmap="Blues",
            vmin=result_df.min().min(),
            vmax=result_df.max().max(),
        )
        display(result_dp)
    return result_df


def contribution_by_path_lengths(
    steps,
    inidx: arrayable,
    outidx: arrayable,
    outidx_map: dict | None = None,
    inidx_map: dict | None = None,
    width: int = 800,
    height: int = 400,
):
    """Plots the connection strength from all of inidx (grouped by inidx_map) to an
    average outidx (grouped by outidx_map) over different path lengths. Either inidx_map
    or outidx_map, but not both, should be provided. If neither is provided, presynaptic
    neurons are grouped together. Direct connections are in path_length 1.

    Args:
        steps (list of scipy.sparse matrices or numpy.array): List of sparse matrices,
            each representing synaptic strengths for a specific path length.
        inidx (int, float, list, set, numpy.ndarray, or pandas.Series): Array of indices
            representing input (presynaptic) neurons.
        outidx (int, float, list, set, numpy.ndarray, or pandas.Series): Array of
            indices representing output (postsynaptic) neurons.
        outidx_map (dict): Mapping from indices to postsynaptic neuron groups. Only one
            of inidx_map and outidx_map should be specified.
        inidx_map (dict): Mapping from indices to presynaptic neuron groups. Only one of
            inidx_map and outidx_map should be specified.
        width (int, optional): The width of the plot. Defaults to 800.
        height (int, optional): The height of the plot. Defaults to 400.

    Returns:
        None: Displays an interactive line plot showing the connection strength from all
            of inidx to an average outidx over different path lengths.

    """

    # remove nan values in inidx and outidx
    inidx = to_nparray(inidx)
    outidx = to_nparray(outidx)

    # check if both inidx_map and outidx_map are provided
    if inidx_map is not None and outidx_map is not None:
        raise ValueError(
            "Only one of inidx_map and outidx_map should be specified. "
            "If you want to keep both, use "
            "contribution_by_path_lengths_heatmap()."
        )

    if inidx_map is None and outidx_map is None:
        outidx_map = {idx: idx for idx in outidx}
        # give message that pres are grouped together
        print(
            "Neither inidx_map nor outidx_map provided. By default "
            "presynaptic neurons are grouped together."
        )

    rows = []
    for step in steps:
        if hasattr(step, "toarray"):
            data = step[:, outidx][inidx, :].toarray()
        else:
            data = step[inidx, :][:, outidx]
        if inidx_map is not None:
            df = pd.DataFrame(
                data=data,
                index=[inidx_map[key] for key in inidx],
            )
            # average of all columns
            # then groupby index, and take the sum
            # average post from all pre
            df = df.mean(axis=1).groupby(level=0).sum().to_frame().T
            rows.append(df)
        elif outidx_map is not None:
            df = pd.DataFrame(
                data=data,
                columns=[outidx_map[key] for key in outidx],
            )
            # sum all rows
            # then groupby column, and take the mean
            # average post from all pre
            df = df.sum().groupby(level=0).mean().to_frame().T
            rows.append(df)

    # first have a dataframe where: each row is a path length, each column is
    # a postsynaptic cell type
    # then pivot_wide to long
    # index is the path length
    # variable is postynaptic cell type
    # value is y axis
    contri = pd.concat(rows, ignore_index=True).melt(ignore_index=False).reset_index()
    if inidx_map is not None:
        contri.columns = ["path_length", "presynaptic_type", "value"]
    else:
        contri.columns = ["path_length", "postsynaptic_type", "value"]
    contri.path_length = contri.path_length + 1

    fig = px.line(
        contri,
        x="path_length",
        y="value",
        color=contri.columns[1],
        width=width,
        height=height,
    )
    fig.update_layout(
        xaxis=dict(tickmode="linear", tick0=1, dtick=1),
        yaxis=dict(tickmode="linear", tick0=0, dtick=contri.value.max() / 5),
    )
    # fig.show()

    return fig


def contribution_by_path_lengths_heatmap(
    steps,
    inidx,
    outidx,
    inidx_map=None,
    outidx_map=None,
    sort_by_index=True,
    sort_names=None,
    pre_in_column=False,
    display_threshold=0,
    cmap="viridis",
    figsize=(30, 15),
):
    """Display the contribution from inidx to outidx, grouped by inidx_map and
    outidx_map, across different path lengths.

    Args:
        steps (list of scipy.sparse matrices): List of sparse matrices, each
            representing synaptic strengths for a specific path length.
        inidx (int, float, list, set, numpy.ndarray, or pandas.Series): Array
            of indices representing input (presynaptic) neurons.
        outidx (int, float, list, set, numpy.ndarray, or pandas.Series): Array
            of indices representing output (postsynaptic) neurons.
        inidx_map (dict, optional): Mapping from indices to input neuron
            groups. Defaults to None, in which case neurons are not grouped.
        outidx_map (dict, optional): Mapping from indices to output neuron
            groups. Defaults to None, in which case it is set to be the same
            as inidx_map.
        sort_by_index (bool, optional): Whether to sort the output by index.
            Defaults to True.
        sort_names (str or list, optional): the column name(s) to sort the
            result by. If none is provided, then sort by the first column.
        pre_in_column (bool, optional): Whether to have the presynaptic neuron
            groups as columns. Defaults to False (pre in rows, post: columns).
        display_threshold (float, optional): The threshold for displaying the
            output. Defaults to 0.
        cmap (str, optional): The colormap to use for the heatmap. Defaults to
            'viridis'.
        figsize (tuple, optional): The size of the figure to display. Defaults
            to (30, 15).

    Returns:
        None: Displays an interactive heatmap showing the contribution from
            inidx to outidx, grouped by inidx_map and outidx_map, across
            different path lengths.
    """

    inidx = to_nparray(inidx)
    outidx = to_nparray(outidx)

    if inidx_map is None:
        inidx_map = {idx: idx for idx in inidx}
    if outidx_map is None:
        outidx_map = inidx_map

    def plot_heatmap(index):
        plt.figure(figsize=figsize)
        # plt.imshow(heatmaps[index], cmap='viridis', aspect = 'auto')
        # Use seaborn's heatmap function which is a higher-level API for
        # Matplotlib's imshow
        sns.heatmap(
            heatmaps[index - 1],
            annot=True,
            fmt=".2f",
            linewidths=0.5,
            cmap=cmap,
        )

        # Rotate the tick labels for the columns to show them better
        plt.xticks(rotation=90)
        plt.yticks(rotation=0)

        # Show the heatmap
        plt.show()

    heatmaps = []

    for step in tqdm(steps):
        df = result_summary(
            step,
            inidx,
            outidx,
            inidx_map,
            outidx_map,
            display_output=False,
            sort_names=sort_names,
            pre_in_column=pre_in_column,
            display_threshold=display_threshold,
        )
        if sort_by_index:
            df.sort_index(inplace=True)
        heatmaps.append(df)

    slider = widgets.IntSlider(
        value=1,
        min=1,
        max=len(heatmaps),
        step=1,
        description="Path length",
        continuous_update=True,
    )

    # Link the slider to the plotting function
    display(widgets.interactive(plot_heatmap, index=slider))


def effective_conn_from_paths(paths, group_dict=None, wide=True):
    """Calculate the effective connectivity between (groups of) neurons based
    only on the provided `paths` between neurons. This function runs on CPU,
    and doesn't expect a big connectivity matrix as input.

    Args:
        paths (pd.DataFrame): A dataframe representing the paths between
            neurons, with columns 'pre', 'post', 'weight', and 'layer'.
        group_dict (dict, optional): A dictionary mapping neuron indices
            (values in columns `pre` and `post`) to groups. Defaults to None.
        wide (bool, optional): Whether to pivot the output dataframe to a wide
            format. Defaults to True.

    Returns:
        pd.DataFrame: A dataframe representing the effective connectivity
            between groups of neurons.
    """

    # it will get confusing if we didn't use the same mapping for all layers
    # though it is true that this would increase the size of the matrix being
    # multiplied
    local_idx_dict = {
        idx: i for i, idx in enumerate(set(paths.pre).union(set(paths.post)))
    }  # give one index for each element in path; map from element to index
    # map from index to element
    local_to_global_idx = {i: idx for idx, i in local_idx_dict.items()}
    paths.loc[:, ["pre_idx"]] = paths.pre.map(local_idx_dict)
    paths.loc[:, ["post_idx"]] = paths.post.map(local_idx_dict)

    # matmul with sparse matrices
    for i, layer in enumerate(sorted(paths.layer.unique())):
        if i == 0:
            initial_el = paths[paths.layer == layer]  # edgelist
            csr = csr_matrix(
                (
                    initial_el.weight,
                    (initial_el.pre_idx.values, initial_el.post_idx.values),
                ),
                shape=(len(local_idx_dict), len(local_idx_dict)),
            )  # make sparse matrix of the shape all_elements, all_elements

        else:
            el = paths[paths.layer == layer]
            csr = csr @ csr_matrix(
                (el.weight, (el.pre_idx.values, el.post_idx.values)),
                shape=(len(local_idx_dict), len(local_idx_dict)),
            )

    coo = csr.tocoo()
    result_el = pd.DataFrame(
        {"pre_idx": coo.row, "post_idx": coo.col, "weight": coo.data}
    )
    result_el.loc[:, ["pre"]] = result_el.pre_idx.map(local_to_global_idx)
    result_el.loc[:, ["post"]] = result_el.post_idx.map(local_to_global_idx)

    if group_dict is not None:
        result_el = group_edge_by(result_el, group_dict)
        # result_el.loc[:, ['group_pre']] = result_el.pre.map(group_dict)
        # result_el.loc[:, ['group_post']] = result_el.post.map(group_dict)
        # # group by pre, sum; group by post, average
        # # e.g. if group is cell type: the input proportion from type A to an
        # average neuron in type B
        # result_el = result_el.groupby( # sum across pre
        #     ['group_pre', 'group_post', 'post']).weight.sum().reset_index()
        # result_el = result_el.groupby( # average across post
        #     ['group_pre', 'group_post']).weight.mean().reset_index()
        # result_el.columns = ['pre', 'post', 'weight']

    # pivot wider
    if wide:
        result_el = result_el.pivot(index="pre", columns="post", values="weight")
        result_el.fillna(0, inplace=True)

    return result_el


def signed_effective_conn_from_paths(paths, group_dict=None, wide=True, idx_to_nt=None):
    """Calculate the *signed* effective connectivity between (groups of)
    neurons based only on the provided `paths` between neurons. This function
    runs on CPU, and doesn't expect a big connectivity matrix as input.

    Args:
        paths (pd.DataFrame): A dataframe representing the paths between
            neurons, with columns 'pre', 'post', 'weight', 'layer', and
            optionally 'sign'.
        group_dict (dict, optional): A dictionary mapping neuron indices
            (values in columns `pre` and `post`) to groups. Defaults to None.
        wide (bool, optional): Whether to pivot the output dataframe to a wide
            format. Defaults to True.
        idx_to_nt (dict, optional): A dictionary mapping neuron indices
            (values in columns `pre` and `post`) to 1 (excitatory) / -1
            (inhibitory). Defaults to None.

    Returns:
        list: A list of two dataframes representing the effective connectivity
            between groups of neurons, one for effective excitation, the other
            inhibition.
    """

    if ("sign" not in paths.columns) & (idx_to_nt is None):
        raise ValueError(
            "Either 'sign' column must be present in paths or "
            "idx_to_nt must be provided."
        )

    # setting local indices
    # it will get confusing if we didn't use the same mapping for all layers
    # though it is true that this would increase the size of the matrix being
    # multiplied
    local_idx_dict = {
        idx: i for i, idx in enumerate(set(paths.pre).union(set(paths.post)))
    }
    local_to_global_idx = {i: idx for idx, i in local_idx_dict.items()}
    paths.loc[:, ["pre_idx"]] = paths.pre.map(local_idx_dict)
    paths.loc[:, ["post_idx"]] = paths.post.map(local_idx_dict)

    # make sure sign is in the column:
    if "sign" not in paths.columns:
        if any(~paths.pre.isin(idx_to_nt)):
            print(
                "Warning: some neurons are not in idx_to_nt. Their outputs "
                "will be ignored"
            )
        paths.loc[:, "sign"] = paths.pre.map(idx_to_nt)

    # matmul with sparse matrices
    for i, layer in enumerate(sorted(paths.layer.unique())):
        if i == 0:
            initial_el_e = paths[(paths.layer == layer) & (paths.sign == 1)]
            initial_el_i = paths[(paths.layer == layer) & (paths.sign == -1)]
            csr_e = csr_matrix(
                (
                    initial_el_e.weight,
                    (
                        initial_el_e.pre_idx.values,
                        initial_el_e.post_idx.values,
                    ),
                ),
                shape=(len(local_idx_dict), len(local_idx_dict)),
            )
            csr_i = csr_matrix(
                (
                    initial_el_i.weight,
                    (
                        initial_el_i.pre_idx.values,
                        initial_el_i.post_idx.values,
                    ),
                ),
                shape=(len(local_idx_dict), len(local_idx_dict)),
            )

        else:
            el_e = paths[(paths.layer == layer) & (paths.sign == 1)]
            el_i = paths[(paths.layer == layer) & (paths.sign == -1)]
            this_csr_e = csr_matrix(
                (el_e.weight, (el_e.pre_idx.values, el_e.post_idx.values)),
                shape=(len(local_idx_dict), len(local_idx_dict)),
            )
            this_csr_i = csr_matrix(
                (el_i.weight, (el_i.pre_idx.values, el_i.post_idx.values)),
                shape=(len(local_idx_dict), len(local_idx_dict)),
            )
            # e = ee + ii
            # make sure csr_e is not modified in place, so that we can use it
            # for csr_i
            csr_e_new = csr_e @ this_csr_e + csr_i @ this_csr_i
            # i = ie + ei
            csr_i = csr_e @ this_csr_i + csr_i @ this_csr_e
            # now modify csr_e
            csr_e = csr_e_new

    coo_e = csr_e.tocoo()
    coo_i = csr_i.tocoo()

    # make dataframe based on the connectivity matrix
    result_el_e = pd.DataFrame(
        {"pre_idx": coo_e.row, "post_idx": coo_e.col, "weight": coo_e.data}
    )
    result_el_i = pd.DataFrame(
        {"pre_idx": coo_i.row, "post_idx": coo_i.col, "weight": coo_i.data}
    )
    # change back to the global names
    result_el_e.loc[:, ["pre"]] = result_el_e.pre_idx.map(local_to_global_idx)
    result_el_e.loc[:, ["post"]] = result_el_e.post_idx.map(local_to_global_idx)
    result_el_i.loc[:, ["pre"]] = result_el_i.pre_idx.map(local_to_global_idx)
    result_el_i.loc[:, ["post"]] = result_el_i.post_idx.map(local_to_global_idx)

    if group_dict is not None:
        result_el_e = group_edge_by(result_el_e, group_dict)
        result_el_i = group_edge_by(result_el_i, group_dict)

    if wide:
        result_el_e = result_el_e.pivot(index="pre", columns="post", values="weight")
        result_el_e.fillna(0, inplace=True)
        result_el_i = result_el_i.pivot(index="pre", columns="post", values="weight")
        result_el_i.fillna(0, inplace=True)

    return result_el_e, result_el_i


def read_precomputed(
    prefix: str, file_path: str | None = None, first_n: int | None = None
) -> List:
    """Reads the precomputed compressed paths.

    Args:
        prefix (str): The prefix/folder name (expected to be the same) of the
            files to read.
        file_path (str, optional): The path to the files. Defaults to None. If
            None, checks if running in Google Colab, and sets the path: if
            running in Colab, sets the path to "/content/"; otherwise, sets the
            path to "".
<<<<<<< HEAD
        first_n (int, optional): If specified, take only this many paths, rather
            than all of them.
=======
        first_n (int, optional): Number of files to read. If None, reads all files.
>>>>>>> 0f191119

    Returns:
        List: A list of matrices (sparse or dense) representing the steps.
    """
    if file_path is None:
        # Check if running in Google Colab
        if "COLAB_GPU" in os.environ:
            # Running in Colab
            file_path = "/content/"
        else:
            # Running locally
            file_path = ""

    steps_cpu = []

    # Get all files with the prefix pattern
    folder_path = os.path.join(file_path, prefix)
    if not os.path.exists(folder_path):
        raise FileNotFoundError(f"Directory {folder_path} does not exist")

    files = os.listdir(folder_path)

    # Filter files that match the pattern prefix_i.npz or prefix_i.npy
    step_files = []
    for f in files:
        if f.startswith(f"{prefix}_") and (f.endswith(".npz") or f.endswith(".npy")):
            # Extract the step number from the filename
            try:
                step_num = int(f.split("_")[-1].split(".")[0])
                step_files.append((step_num, f))
            except ValueError:
                # Skip files that don't match the expected pattern
                continue

    # Sort by step number to ensure correct order
    step_files.sort(key=lambda x: x[0])

    if first_n is None:
        first_n = len(step_files)
    else:
        first_n = min(first_n, len(step_files))

    # Load the first_n files
    for i in range(first_n):
        step_num, filename = step_files[i]
        file_full_path = os.path.join(folder_path, filename)

        if filename.endswith(".npz"):
            # Load sparse matrix
            matrix = sp.sparse.load_npz(file_full_path)
        elif filename.endswith(".npy"):
            # Load dense matrix
            matrix = np.load(file_full_path)
        else:
            # This shouldn't happen given our filtering, but just in case
            continue

        steps_cpu.append(matrix)

    if len(steps_cpu) == 0:
        raise FileNotFoundError(
            f"No files found with pattern {prefix}_*.np[yz] in {folder_path}"
        )

    return steps_cpu<|MERGE_RESOLUTION|>--- conflicted
+++ resolved
@@ -90,12 +90,6 @@
     matrix_size = A.shape[0]
     num_chunks = (matrix_size + chunkSize - 1) // chunkSize  # Ceiling division
 
-<<<<<<< HEAD
-    # Initialize empty dictionaries of empty lists to collect COO data
-    rows: dict[int, list[npt.NDArray]] = {idx: [] for idx in range(step_number)}
-    cols: dict[int, list[npt.NDArray]] = {idx: [] for idx in range(step_number)}
-    data: dict[int, list[npt.NDArray]] = {idx: [] for idx in range(step_number)}
-=======
     # Create save directory if needed
     if save_to_disk and not os.path.exists(save_path):
         os.makedirs(save_path)
@@ -103,15 +97,14 @@
     # Prepare temporary storage method
     if high_cpu_ram:
         # Initialize dictionaries to collect COO data
-        rows = {idx: [] for idx in range(step_number)}
-        cols = {idx: [] for idx in range(step_number)}
-        data = {idx: [] for idx in range(step_number)}
+        rows: dict[int, list[npt.NDArray]]  = {idx: [] for idx in range(step_number)}
+        cols: dict[int, list[npt.NDArray]]  = {idx: [] for idx in range(step_number)}
+        data: dict[int, list[npt.NDArray]]  = {idx: [] for idx in range(step_number)}
     else:
         # Create temporary directory for chunks
         temp_dir = os.path.join(os.getcwd(), "temp_chunks")
         if not os.path.exists(temp_dir):
             os.makedirs(temp_dir)
->>>>>>> 0f191119
 
     # Process each chunk
     for chunk_idx in tqdm(range(num_chunks)):
@@ -173,14 +166,10 @@
 
             # Apply output threshold and collect non-zero entries
             mask = torch.abs(result) >= output_threshold
-<<<<<<< HEAD
+            chunk_rows, chunk_cols = torch.nonzero(mask, as_tuple=True)
+
+            # Get values based on whether root was applied
             chunk_data: npt.NDArray
-            _chunk_rows, _chunk_cols = torch.nonzero(mask, as_tuple=True)
-=======
-            chunk_rows, chunk_cols = torch.nonzero(mask, as_tuple=True)
-
-            # Get values based on whether root was applied
->>>>>>> 0f191119
             if root:
                 chunk_data = (
                     result_root[chunk_rows, chunk_cols]
@@ -193,15 +182,9 @@
                     result[chunk_rows, chunk_cols].cpu().numpy().astype(output_dtype)
                 )
 
-<<<<<<< HEAD
-            # Adjust column indices to global coordinates
-            chunk_cols: npt.NDArray = _chunk_cols.cpu().numpy() + start_col
-            chunk_rows: npt.NDArray = _chunk_rows.cpu().numpy()
-=======
             # Convert to CPU
-            chunk_cols = chunk_cols.cpu().numpy()
-            chunk_rows = chunk_rows.cpu().numpy()
->>>>>>> 0f191119
+            chunk_cols: npt.NDArray = chunk_cols.cpu().numpy()
+            chunk_rows: npt.NDArray = chunk_rows.cpu().numpy()
 
             # Store the data based on RAM usage preference
             if high_cpu_ram:
@@ -1627,12 +1610,7 @@
             None, checks if running in Google Colab, and sets the path: if
             running in Colab, sets the path to "/content/"; otherwise, sets the
             path to "".
-<<<<<<< HEAD
-        first_n (int, optional): If specified, take only this many paths, rather
-            than all of them.
-=======
         first_n (int, optional): Number of files to read. If None, reads all files.
->>>>>>> 0f191119
 
     Returns:
         List: A list of matrices (sparse or dense) representing the steps.
