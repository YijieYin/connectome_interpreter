# Standard library imports
import itertools
from dataclasses import dataclass
from typing import Dict, List

# Third-party package imports
import matplotlib.patches as mpatches
import matplotlib.pyplot as plt
import networkx as nx
import numpy as np
import pandas as pd
from scipy.sparse import issparse
from tqdm import tqdm

from .utils import (
    arrayable,
    check_consecutive_layers,
    count_keys_per_value,
    to_nparray,
)
from .compress_paths import effective_conn_from_paths


def find_path_once(
    inprop_csc,
    steps_cpu,
    inidx: arrayable,
    outidx: arrayable,
    target_layer_number,
    top_n=-1,
    threshold=0,
):
    """
    Finds the path once between input and output, of distance
    target_layer_number, returning indices of neurons in the previous layer
    that connect the input with the output. This works by taking the top_n
    direct upstream partners of the outidx neurons, and intersect those with
    neurons 'effectively' connected (through steps_cpu) to the inidx neurons.

    Args:
      inprop_csc (scipy.sparse.csc_matrix): The connectivity matrix in
        Compressed Sparse Column format.
      steps_cpu (list): A list of compressed connectivity matrices: one matrix
        for each compressed path length.
      inidx (int, float, list, set, numpy.ndarray, or pandas.Series): The
        input neuron index/indices.
      outidx (int, float, list, set, numpy.ndarray, or pandas.Series): The
        output neuron index/indices.
      target_layer_number (int): The target layer number to examine. Must be
        >= 1. When target_layer_number = 1, we are looking at the direct
        synaptic connectivity.
      top_n (int, optional): The number of top connections to consider based
        on direct connectivity from inprop_csc. If top_n = -1, all connections
        are considered.
      threshold (float, optional): The threshold of the direct connectivity
        from inidx to an average outidx.

    Returns:
      np.ndarray: An array of neuron indices in the previous layer that have
        significant connectivity, connecting between the `inidx` and `outidx`.
    """

    # make sure they are integers
    inidx = [int(i) for i in inidx]
    outidx = [int(i) for i in outidx]

    inidx = to_nparray(inidx)
    outidx = to_nparray(outidx)

    if target_layer_number == 1:
        # if the target layer is 1, we are looking at the direct synaptic
        # connectivity
        # so we just need to find the indices of the non-zero values in the
        # inprop_csc matrix that correspond to the outidx, and intersect
        # those with the inidx we are interested in.
        colidx = inidx
    else:
        # first get the neurons that effectively connect to inidx, at layer
        # number target_layer_number - 1.
        # for example, in the ORN->PN->KC case, target_layer_number = 2 for KCs.
        # top_n_row_indices are indices of the PNs that connect to the KCs. So
        # in this case we should use direct connectivity from PNs to get the
        # ORNs.
        # so when target_layer_number == 2, we should use steps_cpu[0] (direct
        # connectivity), that is, target_layer_number-2:
        # subtract 1 for getting top_n_row_indices below which is going one
        # step upstream; and another for 0-based indexing in steps_cpu.
        # the next line gets the targets that receive non-zero compressed
        # input from inidx
        # when target_layer_number >= 2.
        # .nonzero() returns row, column of the nonzero values.
        colidx = steps_cpu[target_layer_number - 2][inidx, :].nonzero()[1]

    # then go back one step from the outidx, based on the direct connectivity
    # matrix (inprop)
    us = inprop_csc[:, outidx].nonzero()
    # intersect the non-zero upstream neurons with those effectively connected
    # across layers (colidx)
    # these are still row indices of inprop
    intersect = np.intersect1d(us[0], colidx)

    # direct connectivity between target_layer_number-1 and target_layer_number
    submatrix = inprop_csc[intersect, :][:, outidx]
    # in case outidx is more than one index, calculate the average of each row
    # in the submatrix
    # same length as len(intersect)
    row_averages = np.array(submatrix.mean(axis=1)).flatten()

    # thresholding
    # these are indices of row_averages, which can also be used to index
    # row_averages
    thresholded_indices = np.where(row_averages >= threshold)[0]
    thresholded_row_averages = row_averages[thresholded_indices]
    # thresholded_intersect are a subset of of intersect, which are indices of
    # inprop_csc
    # intersect has the same length as row_averages
    thresholded_intersect = intersect[thresholded_indices]

    # Find the indices (of thresholded_row_averages) of the top n averages
    if top_n == -1:
        top_n_indices = np.argsort(thresholded_row_averages)
    else:
        top_n_indices = np.argsort(thresholded_row_averages)[-top_n:]
    # Get the original row indices corresponding to these top n averages
    top_n_row_indices = thresholded_intersect[top_n_indices]

    # make the edgelist
    submatrix = inprop_csc[top_n_row_indices, :][:, outidx]

    # Convert submatrix to COO format to efficiently find non-zero elements
    coo_submatrix = submatrix.tocoo()

    # Create DataFrame directly from COO format data
    df = pd.DataFrame(
        {
            # Map back to original indices
            "pre": top_n_row_indices[coo_submatrix.row],
            # Map back to original output indices
            "post": outidx[coo_submatrix.col],
            "weight": coo_submatrix.data,
        }
    )

    return df


def find_path_iteratively(
    inprop_csc,
    steps_cpu,
    inidx: arrayable,
    outidx: arrayable,
    target_layer_number,
    top_n=-1,
    threshold=0,
):
    """
    Iteratively finds the path from the specified output (outidx) back to the
    input (inidx) across multiple layers, using the `find_path_once` function
    to traverse each layer.

    Args:
      inprop_csc (scipy.sparse matrix): The direct connectivity matrix in
        Compressed Sparse Column format.
      steps_cpu (np.ndarray): A list of compressed connectivity matrices: one
        matrix for each compressed path length.
      inidx (int, float, list, set, numpy.ndarray, or pandas.Series): The
        input neuron indices.
      outidx (int, float, list, set, numpy.ndarray, or pandas.Series): The
        output neuron indices to start the reverse path finding.
      target_layer_number (int): The number of layers to traverse backwards
        from the outidx. If target_layer_number = 1, we are looking at the
        direct synaptic connectivity.
      top_n (int, optional): The number of top connections to consider at each
        layer based on direct connectivity from inprop_csc. If top_n = -1, all
        connections are considered.
      threshold (float, optional): The threshold for the average of the direct
        connectivity from inidx to outidx.

    Returns:
        pd.DataFrame: A DataFrame containing the path data, including the
            pre-synaptic and post-synaptic neuron indices, the layer (direct
            connections from inidx: layer = 1), and the weight (input
            proportion of the postsynaptic neuron) of the direct connection
            between pre and post.
    """

    inidx = to_nparray(inidx)
    outidx = to_nparray(outidx)

    if issparse(inprop_csc):
        # if stepsn is coo, turn into csc
        if inprop_csc.format == "coo":
            inprop_csc = inprop_csc.tocsc()

    # path_indices = []  # This will store the path data as a list of arrays
    dfs = []  # This will store the path data as a list of DataFrames

    current_outidx = outidx
    # from target_layer_number to 1, go back one step at a time
    for layer in range(target_layer_number, 0, -1):
        # Find the indices in the current layer that connect to the next layer
        df = find_path_once(
            inprop_csc,
            steps_cpu,
            inidx,
            current_outidx,
            layer,
            top_n,
            threshold,
        )

        # If no indices are found, break the loop as no path can be formed
        if len(df) == 0:
            print(
                "Cannot trace back to the input :(. Try providing a bigger "
                "top_n value, or a lower threshold?"
            )
            break

        df["layer"] = layer

        dfs.append(df)

        # Update the outidx for the next iteration to move backwards through
        # layers
        current_outidx = set(df["pre"])

    return pd.concat(dfs)


def create_layered_positions(
    df: pd.DataFrame, priority_indices=None, sort_dict: dict | None = None
) -> dict:
    """
    Creates a dictionary of positions for each neuron in the paths, so that
    the paths can be visualized in a layered manner. It assumes that `df`
    contains the columns 'layer', 'pre_layer', 'post_layer' (or 'layer', 'pre',
    'post'). If a neuron exists in multiple layers, it is plotted multiple
    times.

    Args:
        df (pd.DataFrame): The DataFrame containing the path data, including
            the layer number, pre-synaptic index, and post-synaptic index.
        priority_indices (list, set, pd.Series, numpy.ndarray optional): A
            list of neuron indices that should be plotted on top of each layer.
            Defaults to None.
        sort_dict (dict, optional): A dictionary of neuron indices as keys and
            their sorting order as values. Defaults to None.
    Returns:
        dict: A dictionary of positions for each neuron in the paths, with the
        keys as the neuron indices and the values as the (x, y) coordinates.
    """

    # check if layer numbers in 'layer' column are consecutive. If anyone is
    # absent, raise an error
    if not check_consecutive_layers(df):
        raise ValueError("The layer numbers in 'layer' column are not consecutive. ")

    # if post_layer and pre_layer are not present, create them
    if "post_layer" not in df.columns:
        df["post_layer"] = df["post"].astype(str) + "_" + df["layer"].astype(str)
    if "pre_layer" not in df.columns:
        df["pre_layer"] = df["pre"].astype(str) + "_" + (df["layer"] - 1).astype(str)

    if priority_indices is not None:
        priority_indices = set(priority_indices)

    number_of_layers = df["layer"].nunique()
    layer_width = 1.0 / (number_of_layers + 1)
    positions = {}

    name_to_idx = dict(zip(df.pre_layer, df["pre"]))
    name_to_idx.update(dict(zip(df.post_layer, df["post"])))

    global_to_local_layer_number = {
        l: i for i, l in enumerate(sorted(df["layer"].unique()))
    }
    df.loc[:, ["local_layer"]] = df["layer"].map(global_to_local_layer_number)

    for layer in range(0, number_of_layers + 1):
        if layer != number_of_layers:
            layer_name = list(
                set(df.pre_layer[df.local_layer == layer]).union(
                    set(df.post_layer[df.local_layer == (layer - 1)])
                )
            )
        else:
            layer_name = list(set(df.post_layer[df.local_layer == layer - 1]))

        if sort_dict is not None:
            layer_name = sorted(layer_name, key=lambda x: sort_dict[x])

        if priority_indices is not None:
            layer_name_priority = [
                item for item in layer_name if name_to_idx[item] in priority_indices
            ]
            layer_name_not = [
                item for item in layer_name if name_to_idx[item] not in priority_indices
            ]

            layer_name = layer_name_not + layer_name_priority
        for index, neuron in enumerate(layer_name, start=1):
            positions[neuron] = (
                layer * layer_width,
                index * 1.0 / (len(layer_name) + 1),
            )

    return positions


def remove_excess_neurons(
    df: pd.DataFrame,
    keep=None,
    target_indices=None,
    keep_targets_in_middle: bool = False,
) -> pd.DataFrame:
    """After filtering, some neurons are no longer on the paths between the
    input and output neurons. This function removes those neurons from the
    paths.

    Args:
        df (pd.Dataframe): a filtered dataframe with similar structure as the
            dataframe returned by `find_path_iteratively()`.
        keep (list, set, pd.Series, numpy.ndarray, str, optional): A list of
            neuron indices that should be kept in the paths, even if they don't
            connect between input and target in the last layer. Defaults to
            None.
        target_indices (list, set, pd.Series, numpy.ndarray, str, optional): A
            list of target neuron indices that should be kept in the last
            layer. Defaults to None, in which case all neurons in the last
            layer in `df` would be kept.
        keep_targets_in_middle (bool, optional): If True, the target_indices
            are kept in the middle layers as well, even if they don't connect
            between input and target in the last layer. Defaults to False.

    Returns:
        pd.Dataframe: a dataframe with similar structure as the result of
            `find_path_iteratively()`, with the excess neurons removed.
    """

    if df.shape[0] == 0:
        # raise error
        raise ValueError(
            "There are no connections (`df` is empty)! Threshold too high?"
        )

    max_layer_num = df["layer"].max()
    if max_layer_num == 1:
        return df

    # if target_indices are provided, first use this to filter the last layer ----
    if target_indices is not None:
        # if it's a string or int, convert to list
        if isinstance(target_indices, str) or (type(target_indices) == int):
            target_indices = [target_indices]
        target_indices = set(target_indices)
        # check if datatype is the same, between target_indices and post
        if not all([type(i) == type(df["post"].iloc[0]) for i in target_indices]):
            raise ValueError(
                f"The datatype in `target_indices` should be the same as the elements in `post` column of the DataFrame. Elements in `post` is {type(df.post.iloc[0])}."
            )

        if not target_indices.issubset(df[df["layer"] == df["layer"].max()]["post"]):
            raise ValueError(
                "The target indices are not in the post-synaptic neurons of the last layer. Here are the indices of the last layer: ",
                ", ".join(df[df["layer"] == df["layer"].max()]["post"].unique()),
                ". Your target_indices should be a subset.",
            )

        df = df[(df["layer"] != df["layer"].max()) | df["post"].isin(target_indices)]

    # check if all layer numbers are consecutive ----
    if not check_consecutive_layers(df):
        print(
            "Warning: The layer numbers are not consecutive. Will only use the"
            " consecutive layers from the last one."
        )
        selected = []
        # get the consecutive layers from the last one
        for l in range(df["layer"].max(), 0, -1):
            if l in df["layer"].unique():
                selected.append(l)
            else:
                break
        df = df[df["layer"].isin(selected)]

        global_to_local_layer_number = {
            l: i for i, l in enumerate(sorted(df["layer"].unique()))
        }
        df.loc[:, ["local_layer"]] = df["layer"].map(global_to_local_layer_number)

    elif df["layer"].min() != 1:
        # if the layer numbers do not start from 1
        print(
            "Warning: The layer numbers do not start from 1. Will only use the "
            "consecutive layers from the last one."
        )
        global_to_local_layer_number = {
            l: i for i, l in enumerate(sorted(df["layer"].unique()))
        }
        df.loc[:, ["local_layer"]] = df["layer"].map(global_to_local_layer_number)

    else:
        df.loc[:, ["local_layer"]] = df["layer"]

    # while there is any layer whose post is not the same as the next layer's pre ----
    while any(
        [
            set(df[df.local_layer == i]["post"])
            != set(df[df.local_layer == (i + 1)]["pre"])
            for i in range(1, df.local_layer.max())
        ]
    ):
        if keep is not None:
            if isinstance(keep, str):
                keep = [keep]
            keep = set(keep)

            if all(
                [
                    set(df[df.local_layer == i]["post"]).union(keep)
                    == set(df[df.local_layer == (i + 1)]["pre"]).union(keep)
                    for i in range(1, df.local_layer.max())
                ]
            ):
                break
        else:
            keep = set()

        if keep_targets_in_middle:
            if target_indices is not None:
                keep = keep.union(target_indices)

        # start adding each layer to df_layers_update ---
        df_layers_update = []
        # if there are only two layers
        if df.local_layer.max() == 2:
            df_layer = df[df.local_layer == 2]
            df_prev_layer = df[df.local_layer == 1]

            # filter by pre in the second layer
            df_layers_update.append(
                df_layer[df_layer["pre"].isin(set(df_prev_layer["post"]).union(keep))]
            )
            # filter by post in the first layer
            df_layers_update.append(
                df_prev_layer[
                    df_prev_layer["post"].isin(set(df_layer["pre"]).union(keep))
                ]
            )
            df = pd.concat(df_layers_update)

        else:
            for i in range(2, df.local_layer.max()):
                df_layer = df[df.local_layer == i]
                df_next_layer = df[df.local_layer == i + 1]
                df_prev_layer = df[df.local_layer == i - 1]

                # pre that should be in the current layer: an intersection of
                # previous layer's post; and current layer's pre
                df_pre = set.intersection(
                    set(df_prev_layer["post"]) & set(df_layer["pre"])
                )
                # post that should be in the current layer: an intersection of
                # current layer's post; and next layer's pre
                df_post = set.intersection(
                    set(df_layer["post"]), set(df_next_layer["pre"])
                )

                if i == 2:
                    # add edges in the first layer
                    df_prev_layer = df_prev_layer[
                        df_prev_layer["post"].isin(df_pre.union(keep))
                    ]
                    df_layers_update.append(df_prev_layer)

                df_layer = df_layer[
                    df_layer["pre"].isin(df_pre.union(keep))
                    & df_layer["post"].isin(df_post.union(keep))
                ]

                if df_layer.shape[0] == 0:
                    raise ValueError(
                        "No path found. Try lowering the threshold for the edges to be included in the path."
                    )
                df_layers_update.append(df_layer)

                if i == (df.local_layer.max() - 1):
                    # add edges in the last layer
                    if target_indices is None:
                        df_next_layer = df_next_layer[
                            df_next_layer["pre"].isin(df_post.union(keep))
                        ]
                    else:
                        df_next_layer = df_next_layer[
                            df_next_layer["pre"].isin(
                                df_post.union(keep).union(target_indices)
                            )
                        ]
                    df_layers_update.append(df_next_layer)

            df = pd.concat(df_layers_update)

        # at this point, if no edges left: raise error
        if df.shape[0] == 0:
            raise ValueError(
                "No path found. Try relaxing the criteria for edge inclusion."
            )

    df.drop(columns="local_layer", inplace=True)

    # in case we removed all the connections in the last layer
    if df["layer"].max() != max_layer_num:
        raise ValueError(
            "No path found. Try lowering the threshold for the edges to be "
            "included in the path. Currently no connections are found in the "
            "last layer."
        )
    return df


def remove_excess_neurons_batched(
    df: pd.DataFrame,
    keep=None,
    target_indices=None,
    keep_targets_in_middle: bool = False,
) -> pd.DataFrame:
    """Does the same thing as `remove_excess_neurons()`, but for batched input
    (i.e. assumes column `batch` in `df`).

    Args:
        df (pd.DataFrame): a filtered dataframe with similar structure as the
            dataframe returned by `find_path_iteratively()`. Must contain a
            column `batch`.
        keep (list, set, pd.Series, numpy.ndarray, str, optional): A list of
            neuron indices that should be kept in the paths, even if they don't
            connect between input and target in the last layer. Defaults to
            None.
        target_indices (list, set, pd.Series, numpy.ndarray, str, optional): A
            list of target neuron indices that should be kept in the last
            layer. Defaults to None, in which case all neurons in the last
            layer in `df` would be kept.
        keep_targets_in_middle (bool, optional): If True, the target_indices
            are kept in the middle layers as well, even if they don't connect
            between input and target in the last layer. Defaults to False.

    Returns:
        pd.DataFrame: The filtered DataFrame containing the path data,
            including the layer number, pre-synaptic index, post-synaptic
            index, and weight
    """
    # first check if 'batch' is in the columns
    if "batch" not in df.columns:
        raise ValueError("The column `batch` is not in the DataFrame.")

    dfs = []
    for b in tqdm(df.batch.unique()):
        df_batch = df[df.batch == b]
        df_batch = remove_excess_neurons(
            df_batch, keep, target_indices, keep_targets_in_middle
        )
        dfs.append(df_batch)
    return pd.concat(dfs)


def filter_paths(
    df: pd.DataFrame,
    threshold: float = 0,
    necessary_intermediate: Dict[int, arrayable] | None = None,
) -> pd.DataFrame:
    """Filters the paths based on the weight threshold and the necessary
    intermediate neurons. The weight threshold refers to the direct
    connectivity between connected neurons in the path. It is recommended to
    not put too may neurons in necessary_intermediate, as it may be too
    stringent and remove all paths.

    Args:
        df (pd.DataFrame): The DataFrame containing the path data, including
            the layer number, pre-synaptic index, post-synaptic index, and
            weight.
        threshold (float, optional): The threshold for the weight of the
            direct connection between pre and post. Defaults to 0.
        necessary_intermediate (dict, optional): A dictionary of necessary
            intermediate neurons, where the keys are the layer numbers
            (starting neurons: 1; directly downstream: 2) and the values are
            the neuron indices (can be int, float, list, set, numpy.ndarray,
            or pandas.Series). Defaults to None.

    Returns:
        pd.DataFrame: The filtered DataFrame containing the path data,
            including the layer number, pre-synaptic index, post-synaptic
            index, and weight.
    """
    if threshold > 0:
        df = df[df.weight > threshold]

        df = remove_excess_neurons(df)

    if necessary_intermediate is not None:
        for layer, indices in necessary_intermediate.items():
            if type(indices) != list:
                indices = list(to_nparray(indices))

            if layer < 1:
                # error: layer has to be an integer >=1
                raise ValueError("Layer has to be an integer >=1")

            if layer < (df["layer"].max() + 1):
                df = df[df["pre"].isin(indices) | (df["layer"] != layer)]
            elif layer == (df["layer"].max() + 1):
                # filter for targets
                df = df[df["post"].isin(indices) | (df["layer"] != layer)]
            else:
                # error: layer number too big
                raise ValueError("Layer number too big")

        df = remove_excess_neurons(df)
    return df


def group_paths(
    paths: pd.DataFrame,
    pre_group: dict,
    post_group: dict,
    intermediate_group: dict | None = None,
    avg_within_connected: bool = False,
) -> pd.DataFrame:
    """
    Group the paths by user-specified variable (e.g. cell type, cell class
    etc.). Weights are summed across presynaptic neurons of the same group and
    averaged across all postsynaptic neurons of the same group (even if some
    postsynaptic neurons are not in `paths`).

    Args:
        paths (pd.DataFrame): The DataFrame containing the path data, looking
            like the output from `find_path_iteratively()`.
        pre_group (dict): A dictionary that maps pre-synaptic neuron indices
            to their respective group.
        post_group (dict): A dictionary that maps post-synaptic neuron indices
            to their respective group.
        intermediate_group (dict, optional): A dictionary that maps
            intermediate neuron indices to their respective group. Defaults to
            None. If None, it will be set to pre_group.

    Returns:
        pd.DataFrame: The grouped DataFrame containing the path data,
            including the layer number, pre-synaptic index, post-synaptic
            index, and weight.
    """

    if intermediate_group is None:
        intermediate_group = pre_group

    # make values in pre_group, post_group, and intermediate_group strings
    pre_group = {k: str(v) for k, v in pre_group.items()}
    post_group = {k: str(v) for k, v in post_group.items()}
    intermediate_group = {k: str(v) for k, v in intermediate_group.items()}

    # add cell type information
    # first use intermediate_group, then modify specifically for pre at the
    # first layer, and post at the last layer
    paths["pre_type"] = paths["pre"].map(intermediate_group).astype(str)
    paths["post_type"] = paths["post"].map(intermediate_group).astype(str)

    paths.loc[paths["layer"] == paths["layer"].min(), "pre_type"] = (
        paths.loc[paths["layer"] == paths["layer"].min(), "pre"]
        .map(pre_group)
        .astype(str)
    )
    paths.loc[paths["layer"] == paths["layer"].max(), "post_type"] = (
        paths.loc[paths["layer"] == paths["layer"].max(), "post"]
        .map(post_group)
        .astype(str)
    )

    if not avg_within_connected:
        # sometimes only one neuron in a type is connected to another type, so
        # only this connection is in paths
        # but to calculate the average weight between two types, we should
        # take into account all the neurons of the post-synaptic type
        # so let's count the number of neurons in each post-synaptic type
        nneuron_per_type = count_keys_per_value(intermediate_group)
        nneuron_per_type.update(count_keys_per_value(post_group))
    else:
        # count number of unique neurons in each type
        nneuron_per_type = paths.groupby("post_type")["post"].nunique().to_dict()

<<<<<<< HEAD
    if "pre_activation" in paths.columns:
        paths = (
            paths.groupby(["layer", "pre_type", "post_type"])
            .agg(
                weight=("weight", "sum"),
                pre_activation=("pre_activation", "mean"),
                post_activation=("post_activation", "mean"),
            )
            .reset_index()
        )
    else:
        # sum across presynaptic neurons of the same type
        paths = (
            paths.groupby(["layer", "pre_type", "post_type"])
            .weight.sum()
            .reset_index()
        )
=======
    # sum across presynaptic neurons of the same type
    paths = paths.groupby(["layer", "pre_type", "post_type"]).weight.sum().reset_index()
>>>>>>> 354198db
    # divide by number of postsynaptic neurons of the same type
    paths["nneuron_post"] = paths.post_type.map(nneuron_per_type)
    paths["weight"] = paths.weight / paths.nneuron_post
    paths.rename(columns={"pre_type": "pre", "post_type": "post"}, inplace=True)
    paths.drop(columns="nneuron_post", inplace=True)

    return paths


def compare_layered_paths(
    paths: List[pd.DataFrame],
    priority_indices=None,
    neuron_to_sign: dict | None = None,
    sign_color_map: dict = {1: "red", -1: "blue"},
    el_colours: List[str] = ["rosybrown", "burlywood"],
    legend_labels: List[str] = ["Path 1", "Path 2"],
    weight_decimals: int = 2,
    figsize: tuple = (10, 8),
):
    """
    Compare two layered paths by overlaying them and annotating the weights.
    The paths should be in the format of the output from
    `find_path_iteratively()`.

    Args:
        paths (List[pd.DataFrame]): A list of two DataFrames containing the
            path data, including columns 'layer', 'pre', 'post', and 'weight'.
        priority_indices (list, set, pd.Series, numpy.ndarray, optional): A
            list of neuron indices that should be plotted on top of each layer.
            Defaults to None.
        neuron_to_sign (dict, optional): A dictionary that maps neuron indices
            to their signs. Defaults to None.
        sign_color_map (dict, optional): A dictionary that maps neuron signs
            to their respective colors. Defaults to {1: 'red', -1: 'blue'}.
        el_colours (List[str], optional): A list of two colors for the edge
            labels of the two paths. Defaults to ['rosybrown', 'burlywood'].
        legend_labels (List[str], optional): A list of two labels for the
            legend. Defaults to ['Path 1', 'Path 2'].
        weight_decimals (int, optional): The number of decimal places to round
            the edge weights to. Defaults to 2.
        figsize (tuple, optional): The size of the figure. Defaults to (10, 8).

    Returns:
        None: The function plots the graph.
    """
    # add layer columns if necessary
    new_paths = []
    for path in paths:
        # Create a 'post_layer' column to use as unique identifiers
        if "post_layer" not in path.columns:
            path["post_layer"] = (
                path["post"].astype(str) + "_" + path["layer"].astype(str)
            )
        if "pre_layer" not in path.columns:
            path["pre_layer"] = (
                path["pre"].astype(str) + "_" + (path.layer - 1).astype(str)
            )
        new_paths.append(path)

    composite_paths = pd.concat(new_paths)
    # get unique edges
    composite_paths.drop_duplicates(["pre_layer", "post_layer"], inplace=True)
    composite_G = nx.from_pandas_edgelist(
        composite_paths,
        "pre_layer",
        "post_layer",
        ["weight"],
        create_using=nx.DiGraph(),
    )

    # Labels for nodes
    labels = dict(zip(composite_paths.post_layer, composite_paths.post))
    labels.update(dict(zip(composite_paths.pre_layer, composite_paths.pre)))

    # Determine the width of the edges
    weights = [composite_G[u][v]["weight"] for u, v in composite_G.edges()]
    widths = [max(0.1, w * 5) for w in weights]  # Scale weights for visibility

    # Generate positions
    positions = create_layered_positions(composite_paths, priority_indices)

    # Edge colors based on neuron signs
    default_color = "lightgrey"  # Default edge color

    # specify edge colour based on pre-neuron sign, if available
    edge_colors = []
    for u, _ in composite_G.edges():
        pre_neuron = labels[u]
        if neuron_to_sign and pre_neuron in neuron_to_sign:
            edge_colors.append(
                sign_color_map.get(neuron_to_sign[pre_neuron], default_color)
            )
        else:
            edge_colors.append(default_color)

    # Plot the graph
    _, ax = plt.subplots(figsize=figsize)

    nx.draw(
        composite_G,
        pos=positions,
        labels=labels,
        with_labels=True,
        node_size=100,
        node_color="lightblue",
        arrows=True,
        arrowstyle="-|>",
        arrowsize=10,
        font_size=8,
        width=widths,
        ax=ax,
        edge_color=edge_colors,
    )

    G1 = nx.from_pandas_edgelist(
        paths[0],
        "pre_layer",
        "post_layer",
        ["weight"],
        create_using=nx.DiGraph(),
    )
    G2 = nx.from_pandas_edgelist(
        paths[1],
        "pre_layer",
        "post_layer",
        ["weight"],
        create_using=nx.DiGraph(),
    )
    el1 = {
        (u, v): f'{data["weight"]:.{weight_decimals}f}'
        for u, v, data in G1.edges(data=True)
    }
    el2 = {
        (u, v): f'{data["weight"]:.{weight_decimals}f}'
        for u, v, data in G2.edges(data=True)
    }
    nx.draw_networkx_edge_labels(
        G1,
        pos=positions,
        edge_labels=el1,
        horizontalalignment="left",
        verticalalignment="top",
        font_color=el_colours[0],
        ax=ax,
    )
    nx.draw_networkx_edge_labels(
        G2,
        pos=positions,
        edge_labels=el2,
        horizontalalignment="right",
        verticalalignment="bottom",
        font_color=el_colours[1],
        ax=ax,
    )

    ax.set_ylim(0, 1)
    # add lengend using the el_colours
    ax.legend(
        handles=[
            mpatches.Patch(color=el_colours[0], label=legend_labels[0]),
            mpatches.Patch(color=el_colours[1], label=legend_labels[1]),
        ],
        loc="upper right",
    )
    plt.show()


@dataclass
class XORCircuit:
    # Input nodes
    input1: list
    input2: list
    # Middle layer nodes
    exciter1: str  # Takes input from input1 only
    exciter2: str  # Takes input from input2 only
    inhibitor: str  # Takes input from both inputs
    # Output node
    output: list


def find_xor(paths: pd.DataFrame) -> List[XORCircuit]:
    """
    Find XOR-like circuits in a 3-layer network, based on [Wang et al. 2024]
    (https://www.biorxiv.org/content/10.1101/2024.09.24.614724v2). Note: this
    function currently ignores middle excitatory neruons that receive both
    inputs.

    Args:
        paths: DataFrame with columns ['pre', 'post', 'sign', 'layer']
        pre: source node
        post: target node
        sign: 1 (excitatory) or -1 (inhibitory)
        layer: 1 (input->middle) or 2 (middle->output)

    Returns:
    List of XORCircuit objects, each representing a found XOR motif
    """
    # checking input ----
    if set(paths["layer"]) != {1, 2}:
        raise ValueError(
            "The input DataFrame should have exactly 2 unique layers, 1 and 2"
        )

    # check column names of paths
    if not {"pre", "post", "sign", "layer"}.issubset(paths.columns):
        raise ValueError(
            "The input DataFrame should have columns ['pre', 'post', 'sign', "
            "'layer']"
        )

    # check values of signs: if it's a subset of {1, -1}
    if not set(paths["sign"]) <= {1, -1}:
        raise ValueError(
            f"The input DataFrame should have values 1 (excitatory) or -1 (inhibitory) in the 'sign' column, but got {set(paths['sign'])}"
        )

    # define variables ----
    circuits: list[XORCircuit] = []

    exciters = paths["pre"][(paths["layer"] == 2) & (paths["sign"] == 1)].unique()
    inhibitors = paths["pre"][(paths["layer"] == 2) & (paths["sign"] == -1)].unique()

    l1 = paths[paths["layer"] == 1]
    l2 = paths[paths["layer"] == 2]

    exciter_us_dict: dict[int | str, set[int | str]] = {
        exc: set(l1["pre"][l1["post"] == exc]) for exc in exciters
    }
    inhibitor_us_dict = {inh: set(l1["pre"][l1["post"] == inh]) for inh in inhibitors}

    exciter_ds_dict = {exc: set(l2["post"][l2["pre"] == exc]) for exc in exciters}
    inhibitor_ds_dict = {inh: set(l2["post"][l2["pre"] == inh]) for inh in inhibitors}

    # main algorithm ----
    for e1, e2 in itertools.combinations(exciters, 2):
        common = exciter_us_dict[e1] & exciter_us_dict[e2]
        onlye1 = exciter_us_dict[e1] - common
        onlye2 = exciter_us_dict[e2] - common

        for i in inhibitors:
            e1_i_intersect = onlye1 & inhibitor_us_dict[i]
            e2_i_intersect = onlye2 & inhibitor_us_dict[i]
            if (len(e1_i_intersect) == 0) or (len(e2_i_intersect) == 0):
                continue
            targets = exciter_ds_dict[e1] & exciter_ds_dict[e2] & inhibitor_ds_dict[i]
            if not targets:
                continue
            circuits.append(
                XORCircuit(
                    input1=list(e1_i_intersect),
                    input2=list(e2_i_intersect),
                    exciter1=e1,
                    exciter2=e2,
                    inhibitor=i,
                    output=list(targets),
                )
            )

    return circuits


def path_for_ngl(path):
    """
    Convert a path DataFrame to one that can be used to visualize the path in
    neuroglancer with `get_ngl_link(df_format = 'long')`. Neurons are coloured
    by their (indirect) connectivity (calculated using
    `effective_conn_from_paths()`) to an average neuron in the last layer. `pre`
    and `post` columns must contain neuron ids. This function can be used for
    visualizing signal propagation in a pathway.

    Args:
        path (pd.DataFrame): The DataFrame containing the path data, including
            the layer number, pre-synaptic index, post-synaptic index, and
            weight.

    Returns:
        pd.DataFrame: A DataFrame with columns 'neuron_id', 'layer', and
            'activation' (which is (indirect) connectivity in this case),
            suitable for Neuroglancer visualization.
    """

    out = []
    for alayer in path.layer.unique():
        path_sub = path[path.layer >= alayer]
        effconn = effective_conn_from_paths(path_sub)
        # get mean across columns, for each row
        effconn = effconn.mean(axis=1).to_frame()
        effconn.loc[:, ["layer"]] = alayer
        out.append(effconn)

    out = pd.concat(out, axis=0).reset_index()
    out.columns = ["neuron_id", "activation", "layer"]

    out = pd.concat(
        [
            out,
            (
                pd.DataFrame(
                    {
                        "neuron_id": path_sub.post,
                        "activation": 1,
                        "layer": alayer + 1,
                    }
                )
            ),
        ]
    )

    return out<|MERGE_RESOLUTION|>--- conflicted
+++ resolved
@@ -231,6 +231,9 @@
 def create_layered_positions(
     df: pd.DataFrame, priority_indices=None, sort_dict: dict | None = None
 ) -> dict:
+def create_layered_positions(
+    df: pd.DataFrame, priority_indices=None, sort_dict: dict | None = None
+) -> dict:
     """
     Creates a dictionary of positions for each neuron in the paths, so that
     the paths can be visualized in a layered manner. It assumes that `df`
@@ -685,7 +688,6 @@
         # count number of unique neurons in each type
         nneuron_per_type = paths.groupby("post_type")["post"].nunique().to_dict()
 
-<<<<<<< HEAD
     if "pre_activation" in paths.columns:
         paths = (
             paths.groupby(["layer", "pre_type", "post_type"])
@@ -703,10 +705,6 @@
             .weight.sum()
             .reset_index()
         )
-=======
-    # sum across presynaptic neurons of the same type
-    paths = paths.groupby(["layer", "pre_type", "post_type"]).weight.sum().reset_index()
->>>>>>> 354198db
     # divide by number of postsynaptic neurons of the same type
     paths["nneuron_post"] = paths.post_type.map(nneuron_per_type)
     paths["weight"] = paths.weight / paths.nneuron_post
