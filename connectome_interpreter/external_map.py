--- conflicted
+++ resolved
@@ -34,13 +34,8 @@
             - 'Dweck_larva_fruit': mapping from olfactory receptors to fruits,
                 from Dweck et al. 2018. Number of responses normalised to
                 between 0 and 1.
-<<<<<<< HEAD
             - 'Nern2024': columnar coordinates of individual cells from a
                 collection of columnar cell types within the medulla of the
-=======
-            - 'Nern2024': columnar coordinates of individual cells from a 
-                collection of columnar cell types within the medulla of the 
->>>>>>> 3bb73cfb
                 right optic lobe, from Nern et al. 2024.
 
     Returns:
@@ -121,13 +116,8 @@
             - 'Dweck_larva_fruit': mapping from olfactory receptors to fruits,
                 from Dweck et al. 2018. Number of responses normalised to
                 between 0 and 1.
-<<<<<<< HEAD
-            - 'Nern2024': columnar coordinates of individual cells from a
-                collection of columnar cell types within the medulla of the
-=======
             - 'Nern2024': columnar coordinates of individual cells from a 
                 collection of columnar cell types within the medulla of the 
->>>>>>> 3bb73cfb
                 right optic lobe, from Nern et al. 2024.
         custom_experiment : pd.DataFrame
             A custom experimental dataset to compare the connectomics data to.
