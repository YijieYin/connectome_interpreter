--- conflicted
+++ resolved
@@ -347,17 +347,12 @@
     fsize_title_px = sizing["fsize_title_pt"] * (1 / POINTS_PER_INCH) * pixelsperinch
 
     # Get global min and max for consistent color scale
-<<<<<<< HEAD
-    vals = df.to_numpy()  # no-copy, may coerce types
-    global_min = min(0, vals.min())
-    global_max = vals.max()
-=======
     # minimum of 0 and df.values.min()
+    vals = df.to_numpy()
     if global_min is None:
-        global_min = min(0, df.values.min())
+        global_min = min(0, vals.min())
     if global_max is None:
-        global_max = df.values.max()
->>>>>>> 0f191119
+        global_max = vals.max()
 
     # Symbol number to choose to plot hexagons
     symbol_number = 15
